--- conflicted
+++ resolved
@@ -7,17 +7,13 @@
 
 ## Unreleased
 
-<<<<<<< HEAD
+### Deprecated
+
+ * `TransactionResponse.scheduledTransactionId` with no replacement.
+
 ### Added
 
  * `AccountId.aliasEvmAddress`
-=======
-### Deprecated
-
- * `TransactionResponse.scheduledTransactionId` with no replacement.
-
-### Added
-
  * `ContractCreateTransaction.[get|set]MaxAutomaticTokenAssociations()`
  * `ContractCreateTransaction.[get|set]AutoRenewAccountId()`
  * `ContractCreateTransaction.[get|set]Bytecode()`
@@ -31,7 +27,6 @@
  * `TransactionRecord.ethereumHash`
  * `EthereumTransaction`
  * `CustomRoyaltyFee.getFallbackFee()`
->>>>>>> 14a3c043
 
 ## v2.12.0
 

--- conflicted
+++ resolved
@@ -5,13 +5,12 @@
 The format is based on [Keep a Changelog](https://keepachangelog.com/en/1.0.0/),
 and this project adheres to [Semantic Versioning](https://semver.org/spec/v2.0.0.html).
 
-<<<<<<< HEAD
 ## Unreleased
 
 ### Added
 
  * `ContractCreateFlow` to simplify contract creation.
-=======
+
 ## v2.9.0-beta.1
 
 ### Added
@@ -44,7 +43,6 @@
 ### Deprecated
 
 * `ContractId.fromSolidityAddress()`, use `ContractId.fromEvmAddress()` instead.
->>>>>>> 666b834a
 
 ## v2.8.0-beta.1
 

--- conflicted
+++ resolved
@@ -15,11 +15,8 @@
  - Transaction sometimes being reported as duplicate when submitting large number of transactions
  - `RejectedExecutionException` under heavy load
  - `nodes` not clearing when reusing transaction
-<<<<<<< HEAD
  - BIP-39 - unicode mnemonic passphrases are normalized to NFKD
-=======
  - Renamed allowanceSpenderAccountId to spenderId in TokenNftInfo
->>>>>>> f3b2d590
 
 ## 2.18.2
 

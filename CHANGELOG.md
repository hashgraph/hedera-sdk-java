# Changelog

All notable changes to this project will be documented in this file.

The format is based on [Keep a Changelog](https://keepachangelog.com/en/1.0.0/),
and this project adheres to [Semantic Versioning](https://semver.org/spec/v2.0.0.html).

## Unreleased

<<<<<<< HEAD
### Fixed

 * `Transaction.fromBytes()` now verifies that transaction bodies in transaction list match.
=======
### Added

 * `AccountInfoFlow`
>>>>>>> 3ef98f0a

## v2.10.0-beta.1

### Added

 * `ContractCreateFlow` to simplify contract creation.
 * `PrivateKey.isED25519()`
 * `PrivateKey.isECDSA()`
 * `PrivateKeyED25519.isED25519()`
 * `PrivateKeyED25519.isECDSA()`
 * `PrivateKeyECDSA.isED25519()`
 * `PrivateKeyECDSA.isECDSA()`
 * `PublicKey.isED25519()`
 * `PublicKey.isECDSA()`
 * `PublicKeyED25519.isED25519()`
 * `PublicKeyED25519.isECDSA()`
 * `PublicKeyECDSA.isED25519()`
 * `PublicKeyECDSA.isECDSA()`

## Fixed

 * Regenerated AccountIDTest.snap
 * `AccountAllowance[Adjust|Approve]Transaction.add*AllowanceWithOwner()`
 * `AddressBookQuery`

### Deprecated

* `AccountUpdateTransaction.[set|get]AliasKey()` with no replacement.

### Fixed

* Checksums.  As a consequence, all previously generated checksums for `testnet` or `previewnet` will now be
  regarded as incorrect.  Please generate new checksums for testnet and previewnet where necessary.

## v2.9.0

### Added

 * `owner` field to `*Allowance` classes.
 * `Executable.[set|get]GrpcDeadline()`

### Fixed

 * `AccountAllowanceAdjustTransaction` now deserializes correctly with `Transaction.fromBytes()`

## v2.9.0-beta.1

### Added

 * `owner` field to `*Allowance` classes.
 * `Executable.[set|get]GrpcDeadline()`

### Fixed

 * `AccountAllowanceAdjustTransaction` now deserializes correctly with `Transaction.fromBytes()`

## v2.8.0

### Added

 * CREATE2 Solidity addresses can now be represented by a `ContractId` with `evmAddress` set.
 * `ContractId.fromEvmAddress()`
 * `ContractFunctionResult.stateChanges`
 * `ContractFunctionResult.evmAddress`
 * `ContractStateChange`
 * `StorageChange`
 * New response codes.
 * `ChunkedTransaction.[set|get]ChunkSize()`, and changed default chunk size for `FileAppendTransaction` to 2048.

### Fixed

 * `TransactionId.setRegenerateTransactionId()`
 * `Transaction.execute(client, timeout)`

### Deprecated

* `ContractId.fromSolidityAddress()`, use `ContractId.fromEvmAddress()` instead.

## v2.8.0-beta.1

### Added

 * CREATE2 Solidity addresses can now be represented by a `ContractId` with `evmAddress` set.
 * `ContractId.fromEvmAddress()`
 * `ContractFunctionResult.stateChanges`
 * `ContractFunctionResult.evmAddress`
 * `ContractStateChange`
 * `StorageChange`
 * New response codes.
 * `ChunkedTransaction.[set|get]ChunkSize()`, and changed default chunk size for `FileAppendTransaction` to 2048.
 * `AccountAllowance[Adjust|Approve]Transaction`
 * `AccountInfo.[hbar|token|tokenNft]Allowances`
 * `[Hbar|Token|TokenNft]Allowance`
 * `[Hbar|Token|TokenNft]Allowance`
 * `TransferTransaction.set[Hbar|Token|TokenNft]TransferApproval()`

### Fixed

 * `TransactionId.setRegenerateTransactionId()`
 * `Transaction.execute(client, timeout)`

### Deprecated

* `ContractId.fromSolidityAddress()`, use `ContractId.fromEvmAddress()` instead.

## v2.7.0

### Added

 * Support for regenerating transaction IDs on demand if a request
   responsed with `TRANSACITON_EXPIRED`

## v2.7.0-beta.1

### Added

 * Support for regenerating transaction IDs on demand if a request
   responds with `TRANSACTION_EXPIRED`

## v2.6.0

### Added

 * `LedgerId`
 * `Client.[set|get]LedgerId()`
 * `TransferTransaction.addTokenTransferWithDecimals()`, `TransferTransaction.getTokenIdDecimals()`.
 * `ledgerId` fields in `AccountInfo`, `ContractInfo`, `FileInfo`, `ScheduleInfo`, `TokenInfo`, `TokenNftInfo`, and `TopicInfo`
 * `UNEXPECTED_TOKEN_DECIMALS` response code.
 * `PublicKey.verifyTransaction()` should use the correct protobuf field per key type
 * `AccountId.aliasKey`, including `AccountId.[to|from]String()` support.
 * `[PublicKey|PrivateKey].toAccountId()`.
 * `aliasKey` fields in `TransactionRecord` and `AccountInfo`.
 * `nonce` field in `TransactionId`, including `TransactionId.[set|get]Nonce()`
 * `children` fields in `TransactionRecord` and `TransactionReceipt`
 * `duplicates` field in `TransactionReceipt`
 * `[TransactionReceiptQuery|TransactionRecordQuery].[set|get]IncludeChildren()`
 * `TransactionReceiptQuery.[set|get]IncludeDuplicates()`
 * New response codes.
 * Support for ECDSA SecP256K1 keys.
 * `PrivateKey.generate[ED25519|ECDSA]()`
 * `[Private|Public]Key.from[Bytes|String][DER|ED25519|ECDSA]()`
 * `[Private|Public]Key.to[Bytes|String][Raw|DER]()`
 * `DelegateContractId` to easily distingish between having a `ContractId` and `DelegateContractId` for a key

### Deprecated

 * `NetworkName`, `Client.[set|get]NetworkName()`, user `LedgerId` and `Client.[set|get]LedgerId()` instead.
 * `PrivateKey.generate()`, use `PrivateKey.generate[ED25519|ECDSA]()` instead.

## v2.6.0-beta.3

### Added

 * `LedgerId`
 * `Client.[set|get]LedgerId()`
 * `TransferTransaction.addTokenTransferWithDecimals()`, `TransferTransaction.getTokenIdDecimals()`.
 * `ledgerId` fields in `AccountInfo`, `ContractInfo`, `FileInfo`, `ScheduleInfo`, `TokenInfo`, `TokenNftInfo`, and `TopicInfo`
 * `UNEXPECTED_TOKEN_DECIMALS` response code.

### Deprecated

 * `NetworkName`, `Client.[set|get]NetworkName()`, user `LedgerId` and `Client.[set|get]LedgerId()` instead.

## v2.6.0-beta.2

### Fixed

 * `PublicKey.verifyTransaction()` should use the correct protobuf field per key type

## v2.6.0-beta.1

### Added

 * `AccountId.aliasKey`, including `AccountId.[to|from]String()` support.
 * `[PublicKey|PrivateKey].toAccountId()`.
 * `aliasKey` fields in `TransactionRecord` and `AccountInfo`.
 * `nonce` field in `TransactionId`, including `TransactionId.[set|get]Nonce()`
 * `children` fields in `TransactionRecord` and `TransactionReceipt`
 * `duplicates` field in `TransactionReceipt`
 * `[TransactionReceiptQuery|TransactionRecordQuery].[set|get]IncludeChildren()`
 * `TransactionReceiptQuery.[set|get]IncludeDuplicates()`
 * New response codes.
 * Support for ECDSA SecP256K1 keys.
 * `PrivateKey.generate[ED25519|ECDSA]()`
 * `[Private|Public]Key.from[Bytes|String][DER|ED25519|ECDSA]()`
 * `[Private|Public]Key.to[Bytes|String][Raw|DER]()`

### Deprecated

 * `PrivateKey.generate()`, use `PrivateKey.generate[ED25519|ECDSA]()` instead.

## v2.5.0

### Added

 * Support for adding multiple addresses for the same node to the network.
 * `*Id` objects are now comparable.
 * Adds `createdContractIds` to `ContractFunctionResult`
 * Makes `AccountBalance.[to|from]Bytes()` public.
 * New smart contract response codes

## v2.5.0-beta.1

### Added

 * New smart contract response codes

## v2.4.0

### Fixed

 * Implement gRPC connecting timeouts to prevent `TRANSACTION_EXPIRED` from occurring due to
   nodes not responding
 * `ManagedNodeAddress` will no longer used named regex groups

### Deprecated

 * Deprecated `ContractCallQuery.[set|get]MaxResultSize()` with no replacement.
 * Deprecated `ContractUpdateTransaction.[set|get]BytecodeFileId()` with no replacement.


## v2.4.0-beta.1

### Deprecated

 * Deprecated `ContractCallQuery.[set|get]MaxResultSize()` with no replacement.
 * Deprecated `ContractUpdateTransaction.[set|get]BytecodeFileId()` with no replacement.

## v2.3.0

### Added

 * Support for toggling TLS for both mirror network and services network

## v2.2.0

### Added

 * `FreezeType`
 * `FreezeTransaction.[get|set]FreezeType()`
 * `FreezeTransaction.[get|set]FileId()`
 * `FreezeTransaction.[get|set]FileHash()`

### Deprecated

 * `FreezeTransaction.[get|set]UpdateFileId()`, use `.[get|set]FileId()` instead.
 * `FreezeTransaction.[get|set]UpdateFileHash()`, use `.[get|set]FileHash()` instead.

## v2.2.0-beta.2

### Fixed

 * Make `TokenPauseTransaction` and `TokenUnpauseTransaction` constructors public

## v2.2.0-beta.1

### Added

 * `TokenPauseTransaction`
 * `TokenUnpauseTransaction`
 * `TokenPauseStatus`
 * `pauseKey` field in `TokenUpdateTransaction` and `TokenCreateTransaction`
 * `pauseKey` and `pauseStatus` fields in `TokenInfo` (`TokenInfoQuery`)

### Fixed

 * Added keep alive timeout of 10 seconds to all gRPC connections

### Added

* `Client.setTransportSecurity()` - Enable/Disable TLS for any node

### Changed

 * Updated `*.[execute|getReceipt|getRecord]()` methods to not use the asynchronous version underneath

### Fixed

 * `Transaction[Receipt|Record]Query` will no longer error when `TransactionReceipt.status` is not `SUCCESS`. Only `*.get[Receipt|Record]()` should error when `TransactionReceipt.status` is not `SUCCESS`.

## v2.1.0

### Added

 * `NftId.[to|from]string()` now uses format `1.2.3/4` instead of `1.2.3@4`
 * `TokenNftInfoQuery.setNftId()`
 * Support for automatic token associations
    * `TransactionRecord.automaticTokenAssociations`
    * `AccountInfo.maxAutomaticTokenAssociations`
    * `AccountCreateTransaction.maxAutomaticTokenAssociations`
    * `AccountUpdateTransaction.maxAutomaticTokenAssociations`
    * `TokenRelationship.automaticAssociation`
    * `TokenAssociation`
 * `networkName` as a supported config file options

## v2.1.0-beta.1

### Added

 * `NftId.[to|from]string()` now uses format `1.2.3/4` instead of `1.2.3@4`
 * `TokenNftInfoQuery.setNftId()`
 * Support for automatic token associations
    * `TransactionRecord.automaticTokenAssociations`
    * `AccountInfo.maxAutomaticTokenAssociations`
    * `AccountCreateTransaction.maxAutomaticTokenAssociations`
    * `AccountUpdateTransaction.maxAutomaticTokenAssociations`
    * `TokenRelationship.automaticAssociation`
    * `TokenAssociation`

## v2.0.14

### Deprecated

 * `TokenNftInfoQuery.byNftId()` - Use `TokenNftInfoQuery.setNftId()` instead
 * `TokenNftInfoQuery.byAccountId()` with no replacement
 * `TokenNftInfoQuery.byTokenId()` with no replacement
 * `TokenNftInfoQuery.[set|get]Start()` with no replacement
 * `TokenNftInfoQuery.[set|get]End()` with no replacement
 * `Client.networkName` can now be specified via config file

### v2.0.13

### Added

 * `Account[Create|Update]Transaction.[get|set]MaxAutomaticTokenAssociations`
 * `TokenAssociation` and `TransactionRecord.automaticTokenAssociations`
 * `AccountInfo.maxAutomaticTokenAssociations`
 * `TokenRelationship.automaticAssociation`
 * `TokenNftInfoQuery.setNftId()`
 * New status codes

### Deprecated

 * `TokenNftInfoQuery.[by|get]AccountId()` with no replacement
 * `TokenNftInfoQuery.[by|get]TokenId()` with no replacement
 * `TokenNftInfoQuery.[set|get]Start()` with no replacement
 * `TokenNftInfoQuery.[set|get]End()` with no replacement
 * `TokenNftInfoQuery.byNftId()` use `.setNftId()` instead

### Fixed

 * TLS connector failing when the networks address book did not have cert hashes


## v2.0.12

### Added

 * Support for TLS connections with Hedera Services nodes when network addresses end in `50212` or `443`
 * Added `FeeAssessmentMethod`.
 * Added `[get|set]AssessmentMethod()` to `CustomFractionalFee`
 * Added `CustomRoyaltyFee`
 * Added `payerAccountIdList` to `AssessedCustomFee`
 * Added fields to `FreezeTransaction`
 * Added `[min|max]Backoff` to `Client` and `Executable`

### Fixed

 * Bugs in [to|from]Bytes() in `TopicUpdateTransaction` and `TokenUpdateTransaction`

### Deprecated

 * Deprecated `Client.setMax[TransactionFee|QueryPayment]()`, added `Client.setDefaultMax[TransactionFee|QueryPayment]()` and `Client.getDefaultMax[TransactionFee|QueryPayment]()`

## v2.0.11

### Added

 * `ChunkedTransaction.getAllSignatures()`

### Fixed

 * `Transaction.getSignatures()` incorrectly building signature list
 * `TopicMessageQuery` pending messages being discarded on retry
 * `ChunkedTransaction.getAllTransactionHashesPerNode()` incorrectly building signature map
 * `ScheduleInfo.getScheduledTransaction()` still not setting max fee appropriately

### Changed

 * `*.setSerials()` will now clone list passed in to prevent changes

## v2.0.10

### Added

 * `Client.getRequestTimeout()`
 * `Client.pingAsync()` and `Client.pingAllAsync()` useful for validating all nodes within the
   network before executing any real request
 * `Client.[set|get]MaxAttempts()` default max attempts for all transactions
 * `Client.[set|get]MaxNodeAttempts()` set max attempts to retry a node which returns bad gRPC status
   such as `UNAVAILBLE`
 * `Client.[set|get]NodeWaitTime()` change the default delay before attempting a node again which has
   returned a bad gRPC status
 * `Client.setAutoValidateChecksums()` set whether checksums on ids will be automatically validated upon attempting to execute a transaction or query.  Disabled by default.  Check status with `Client.isAutoValidateChecksumsEnabled()`
 * `*Id.toString()` no longer stringifies with checksums.  Use `*Id.getChecksum()` to get the checksum that was parsed, or use `*Id.toStringWithChecksum(client)` to stringify with the correct checksum for that ID on the client's network.
 * `*Id.validateChecksum()` to validate a checksum.  Throws new `BadEntityIdException`
 * `Client.[set|get]NetworkName()` declare which network this client is connected to, for purposes of checksum validation.
 * `CustomFixedFee.[set|get]HbarAmount()` makes this fixed fee an Hbar fee of the specified amount
 * `CustomFixedFee.setDenominatingTokenToSameToken()` this fixed fee will be charged in the same token.

### Deprecated

 * `*Id.validate()` use `*Id.validateChecksum()` instead

### Fixed

 * `ScheduleInfo.getTransaction()` incorrectly setting max transaction fee to 2 Hbars

## v2.0.9

### Fixed

 * `PrivateKey.legacyDerive()` should behave the same as other SDKs

### Removed

 * `*.addCustomFee()` use `*.setCustomFees()` instead

## v2.0.9-beta.2

### Fixed

 * `TokenUpdateTransaction.clearAutoRenewAccountId()`
 * Scheduled `TransferTransaction`

## v2.0.9-beta.1

### Added

 * Support for NFTS
    * Creating NFT tokens
    * Minting NFTs
    * Burning NFTs
    * Transfering NFTs
    * Wiping NFTs
    * Query NFT information
 * Support for Custom Fees on tokens:
    * Setting custom fees on a token
    * Updating custom fees on an existing token

## v2.0.8

### Added

 * Sign on demand functionality which should improve performance slightly

### Fixed

 * `AccountBalance.tokenDecimals` incorrectly using `Long` as the key in the map instead of
   `TokenId`. Since this was a major bug making `tokenDecimals` completely unusable, the change
   has been made directly on `tokenDecimals` instead of deprecating and adding another field.

## v2.0.7

### Added

 * Support for entity ID checksums which are validated whenever a request begins execution.
   This includes the IDs within the request, the account ID within the transaction ID, and
   query responses will contain entity IDs with a checksum for the network the query was executed on.
 * Node validation before execution
 * Null checks for most parameters to catch stray `NullPointerException`'s

### Fixed

 * `RequestType` missing `UNCHECKED_SUBMIT` for `toString()` and `valueOf()` methods.
 * `FeeSchedules` incorrectly serializing nulls causing `NullPointerException`

## v2.0.6

### Added

-   Add `FeeSchedule` type to allow a structured parse of file `0.0.111`

-   Support for setting `maxBackoff`, `maxAttempts`, `retryHandler`, and `completionHandler` in `TopicMessageQuery`

-   Default logging behavior to `TopicMessageQuery` if an error handler or completion handler was not set

-   (Internal) CI is run significantly more often, and against previewnet and the master branch of hedera-services.

-   Expose `tokenDecimals` from `AccountBalance`

### Fixed

-   `TopicMessageQuery` retry handling; this should retry on more gRPC errors

-   `TopicMessageQuery` max retry timeout; before this would could wait up to 4m with no feedback

-   `Client` should be more thread safe

## v2.0.5

### Added

-   Support `memo` for Tokens, Accounts, and Files.

### Fixed

-   Scheduled transaction support: `ScheduleCreateTransaction`, `ScheduleDeleteTransaction`, and `ScheduleSignTransaction`
-   HMAC Calculation Does Not Include IV [NCC-E001154-010]
-   Non-Constant Time Lookup of Mnemonic Words [NCC-E001154-009]
-   Decreased `CHUNK_SIZE` 4096->1024 and increased default max chunks 10->20
-   Remove use of `computeIfAbsent` and `putIfAbsent` from JDK7 builds

### Deprecated

-   `new TransactionId(AccountId, Instant)` - Use `TransactionId.withValidStart()` instead.

## v2.0.5-beta.9

### Fixed

-   `TransferTransaction.addTokenTransfer()` was correctly adding tokens
-   HMAC Calculation Does Not Include IV [NCC-E001154-010]
-   Non-Constant Time Lookup of Mnemonic Words [NCC-E001154-009]
-   Decreased `CHUNK_SIZE` 4096->1024 and increased default max chunks 10->20
-   Renamed `ScheduleInfo.getTransaction()` -> `ScheduleInfo.getScheduledTransaction()`

## v2.0.5-beta.8

### Fixed

-   Remove use of `computeIfAbsent` and `putIfAbsent` from JDK7 builds

## v2.0.5-beta.7

### Fixed

-   Scheduled transactions should use new HAPI protobufs
-   `ReceiptPrecheckException` should be thrown when the erroring status was in the `TransactionReceipt`
-   Removed `nonce` from `TransactionId`
-   `Transaction[Receipt|Record]Query` should not error for status `IDENTICAL_SCHEDULE_ALREADY_CREATED`
    because the other fields on the receipt are present with that status.
-   `ScheduleMultiSigExample` should use updated scheduled transaction API

### Removed

-   `ScheduleCreateTransaction.addScheduledSignature()`
-   `ScheduleCreateTransaction.getScheduledSignatures()`
-   `ScheduleSignTransaction.addScheduledSignature()`
-   `ScheduleSignTransaction.getScheduledSignatures()`

## v2.0.5-beta.6

### Added

-   Support for old `proto.Transaction` raw bytes in `Transaction.fromBytes()`

## v2.0.5-beta.5

### Added

-   `TransactionRecord.scheduleRef` - Reference to the scheduled transaction
-   `TransactionReceipt.scheduledTransactionId`
-   `ScheduleInfo.scheduledTransactionId`
-   Feature to copy `TransactionId` of a transaction being scheduled
    to the parent `ScheduleCreateTransaction` if one is set.

### Fixed

-   `TransactionId.toBytes()` should support `nonce` if set
-   `TransactionId.fromBytes()` should support `nonce` if set

## v2.0.5-beta.4

### Added

-   Support `memo` for Tokens, Accounts, and Files.
-   `TransactionId.fromString()` should support nonce and scheduled.

## v2.0.5-beta.3

### Changed

-   `TransactionId.toString()` will append `?scheduled` for scheduled transaction IDs, and
    transaction IDs created from nonce will print in hex.

### Added

-   Support for scheduled and nonce in `TransactionId`
    -   `TransactionId.withNonce()` - Supports creating transaction ID with random bytes.
    -   `TransactionId.[set|get]Scheduled()` - Supports scheduled transaction IDs.
-   `TransactionId.withValidStart()`

### Fixed

-   `ScheduleCreateTransaction.setTransaction()` and `Transaction.schedule()` not correctly setting
    existing signatures.

### Deprecated

-   `new TransactionId(AccountId, Instant)` - Use `TransactionId.withValidStart()` instead.

## v2.0.5-beta.2

### Fixed

-   `Schedule[Create|Sign]Transaction.addScheduleSignature()` didn't save added signatures correctly.

## v2.0.5-beta.1

### Added

-   Support for scheduled transactions.
    -   `ScheduleCreateTransaction` - Create a new scheduled transaction
    -   `ScheduleSignTransaction` - Sign an existing scheduled transaction on the network
    -   `ScheduleDeleteTransaction` - Delete a scheduled transaction
    -   `ScheduleInfoQuery` - Query the info including `bodyBytes` of a scheduled transaction
    -   `ScheduleId`

## v2.0.2

### Changes

-   Implement `Client.forName()` to support construction of client from network name.
-   Implement `PrivateKey.verifyTransaction()` to allow a user to verify a transaction was signed with a partiular key.
-   Rename `HederaPreCheckStatusException` to `PrecheckStatusException` and deprecate `HederaPreCheckStatusException`
-   Rename `HederaReceipStatusException` to `ReceipStatusException` and deprecate `HederaReceipStatusException`

## v2.0.1

### Bug Fixes

#### `TokenCreateTransaction`

-   `long getAutoRenewPeriod()` -> `Duration getAutoRenewPeriod()`
-   `setAutoRenewPeriod(long)` -> `setAutoRenewPeriod(Duration)`
-   `long getExpirationTime()` -> `Instant getExpirationTime()`
-   `setExpirationTime(long)` -> `setExpirationTime(Instant)`

#### `TokenUpdateTransaction`

-   `long getAutoRenewPeriod()` -> `Duration getAutoRenewPeriod()`
-   `setAutoRenewPeriod(long)` -> `setAutoRenewPeriod(Duration)`
-   `long getExpirationTime()` -> `Instant getExpirationTime()`
-   `setExpirationTime(long)` -> `setExpirationTime(Instant)`

#### `TokenInfo`

-   `AccountId treasury()` -> `AccountId treasuryAccountId()`
-   `long autoRenewPeriod()` -> `Duration autoRenewPeriod()`
-   `long expirationTime()` -> `Instant expirationTime()`

## v2.0.0

### General changes

-   No longer support the use of `long` for `Hbar` parameters. Meaning you can no longer do
    `AccountCreateTransaction().setInitialBalance(5)` and instead **must**
    `AccountCreateTransaction().setInitialBalance(new Hbar(5))`. This of course applies to more than just
    `setInitialBalance()`.
-   Any method that used to require a `PublicKey` will now require `Key`.
    -   `AccountCreateTransaction.setKey(PublicKey)` is now `AccountCreateTransaction.setKey(Key)` as an example.
-   All `Id` types (`Account`, `File`, `Contract`, `Topic`, and `TransactionId`)
    -   Support `fromBytes()` and `toBytes()`
    -   No longer have the `toProto()` method.
-   The use of `Duration` in the SDK will be either `java.time.Duration` or `org.threeten.bp.Duration` depending
    on which JDK and platform you're developing on.
-   The use of `Instant` in the SDK will be either `java.time.Instant` or `org.threeten.bp.Instant` depending
    on which JDK and platform you're developing on.
-   All transactions and queries will now attempt to execute on more than one node.
-   More `getCostAsync` and `executeAsync` variants
    -   `void executeAsync(Client)`
    -   `Future executeAsync(Client, BiConsumer<O, T>)`
    -   `void executeAsync(Client, Duration timeout, BiConsumer<O, T>)`
    -   `void getCostAsync(Client)`
    -   `Future getCostAsync(Client, BiConsumer<O, T>)`
    -   `void getCostAsync(Client, Duration timeout, BiConsumer<O, T>)`
-   Building different types from a protobuf type is no longer supported. Use `fromBytes` instead.
-   `getSignatureCase()` is no longer accessible
-   Field which were `byte[]` are now `ByteString` to prevent extra copy operation. This includes
    the response type of `FileContentsQuery`

### Renamed Classes

-   `ConsensusSubmitMessageTransaction` -> `MessageSubmitTransaction`
-   `ConsensusTopicCreateTransaction` -> `TopicCreateTransaction`
-   `ConsensusTopicDeleteTransaction` -> `TopicDeleteTransaction`
-   `ConsensusTopicUpdateTransaction` -> `TopicUpdateTransaction`
-   `ConsensusTopicId` -> `TopicId`
-   `Ed25519PublicKey` -> `PublicKey`
-   `Ed25519PrivateKey` -> `PrivateKey`

### Removed Classes

-   `HederaNetworkException`
-   `MnemonicValidationResult`
-   `HederaConstants`
-   `ThresholdKey` use `KeyList.withThreshold()` instead.

### New Classes

-   LiveHash: Support for Hedera LiveHashes
-   Key: A common base for the signing authority or key entities in Hedera may have.

### Client

#### Renamed

-   `Client()` -> `Client.forNetwork()`
-   `Client.fromFile()` -> `Client.fromJsonFile()`
-   `Client.replaceNodes()` -> `Client.setNetwork()`

### PrivateKey

#### Changes

-   `sign()` no longer requires offset or length parameters

#### Removed

-   `writePem()`

### PublicKey

#### Added

-   `verify()` verifies the message was signed by public key

### Hbar

#### Renamed

-   `as()` -> `to()`
-   `asTinybar()` -> `toTinybars()`
-   `fromTinybar()` -> `fromTinybars()`

#### Added

-   `negated()`
-   `getValue()`

#### Removed

-   `Hbar(BigDecimal, HbarUnit)`
-   `Hbar.from(long)`
-   `Hbar.from(BigDecimal)`
-   `Hbar.of()`

### KeyList

#### Added

-   `KeyList.withThreshold()`
-   `size()`
-   `isEmpty()`
-   `contains()`
-   `containsAll()`
-   `iterator()`
-   `toArray()`
-   `remove()`
-   `removeAll()`
-   `retainAll()`
-   `clear()`
-   `toString()`

### Mnemonic

#### Renamed

-   `Mnemonic(List<? extends CharSequence>)` -> `Mnemonic.fromWords() throws BadMnemonicException`

### ContractId

#### Added

-   `ContractId(long)`

#### Removed

-   `toKeyProto()`
-   `implements PublicKey` meaning it can no longer be used in place of a Key

### FileId

#### Added

-   `FileId(long)`

#### Removed

-   `fromSolidityAddress()`
-   `toSolidityAddress()`

### TransactionId

#### Added

-   `TransactionId.withValidStart()`
-   `TransactionId.generate()`

### Transaction

#### Added

-   `Transaction.hash()`
-   `Transaction.signWithOperator()`

#### Removed

-   `getReceipt()`
-   `getRecord()`

### QueryBuilder

#### Removed

-   `toProto()`
-   `setPaymentTransaction()`

### TransactionBuilder

### AccountInfo

#### Added

-   `List<LiveHash> liveHashes`

### AccountDeleteTransaction

#### Renamed

-   `setDeleteAccountId()` -> `setAccountId()`
-   Removed `addKey()`, use `setKeys(Key...)` instead.

### FileUpdateTransaction

-   Removed `addKey()`, use `setKeys(Key...)` instead.

## v1.1.4

### Added

-   Support for loading Ed25519 keys from encrypted PEM files (generated from OpenSSL).

-   Add a method to validate a mnemonic word list for accurate entry.

### Fixed

-   Fixed `TransactionReceiptQuery` not waiting for consensus some times.

## v1.1.3

### Added

-   Add additional error classes to allow more introspection on errors:
    -   `HederaPrecheckStatusException` - Thrown when the transaction fails at the node (the precheck)
    -   `HederaReceiptStatusException` - Thrown when the receipt is checked and has a failing status. The error object contains the full receipt.
    -   `HederaRecordStatusException` - Thrown when the record is checked and it has a failing status. The error object contains the full record.

### Fixed

-   Add missing `setTransferAccountId` and `setTransferContractId` methods to
    `ContractDeleteTransaction`

-   Override `executeAsync` to sign by the operator (if not already)

### Deprecated

-   Deprecate `toSolidityAddress` and `fromSolidityAddress` on `FileId`

## v1.1.2

### Fixed

-   https://github.com/hashgraph/hedera-sdk-java/issues/350

## v1.1.1

### Fixed

-   https://github.com/hashgraph/hedera-sdk-java/issues/342

## v1.1.0

### Added

Add support for Hedera Consensus Service (HCS).

-   Add `ConsensusTopicCreateTransaction`, `ConsensusTopicUpdateTransaction`, `ConsensusTopicDeleteTransaction`, and `ConsensusMessageSubmitTransaction` transactions

-   Add `ConsensusTopicInfoQuery` query (returns `ConsensusTopicInfo`)

-   Add `MirrorClient` and `MirrorConsensusTopicQuery` which can be used to listen for HCS messages from a mirror node

## v1.0.0

Removed all deprecated APIs from v1.0.0.

### Changed

-   Instead of returning `ResponseCodeEnum` from the generated protos, return a new `Status` type
    that wraps that and provides some Java conveniences.

-   Rename `HederaException` to `HederaStatusException`

-   Rename `QueryBuilder.MaxPaymentExceededException` to `MaxQueryPaymentExceededException`

-   Change `AccountBalanceQuery` to return `Hbar` (instead of `Long`)

-   Change `ContractGetBytecodeQuery` to return `byte[]` (instead of the internal proto type)

-   Remove `GetBySolidityIdQuery`. Instead, you should use `AccountId.toSolidityAddress`.

-   Change `ContractRecordsQuery` to return `TransactionRecord[]`

## v0.9.0

### Changed

All changes are not immediately breaking as the previous method still should exist and be working. The previous methods are flagged as deprecated and will be removed upon `v1.0`.

-   Transactions and queries do not take `Client` in the constructor; instead, `Client` is passed to `execute`.

-   Removed `Transaction.executeForReceipt` and `Transaction.executeForRecord`

    These methods have been identified as harmful as they hide too much. If one fails, you do not know if the transaction failed to execute; or, the receipt/record could not be retrieved. In a mission-critical application, that is, of course, an important distinction.

    Now there is only `Transaction.execute` which returns a `TransactionId`. If you don't care about waiting for consensus or retrieving a receipt/record in your application, you're done. Otherwise you can now use any `TransactionId` and ask for the receipt/record (with a stepped retry interval until consensus) with `TransactionId.getReceipt` and `TransactionId.getRecord`.

    v0.8.x and below

    ```java
    AccountId newAccountId = new AccountCreateTransaction(hederaClient)
        .setKey(newKey.getPublicKey())
        .setInitialBalance(1000)
        .executeForReceipt() // TransactionReceipt
        .getAccountId();
    ```

    v0.9.x

    ```java
    AccountId newAccountId = new AccountCreateTransaction()
        .setKey(newKey.getPublicKey())
        .setInitialBalance(1000)
        .execute(hederaClient) // TranactionId
        .getReceipt(hederaClient) // TransactionReceipt
        .getAccountId();
    ```

-   `TransactionReceipt`, `AccountInfo`, `TransactionRecord`, etc. now expose public final fields instead of getters (where possible and it makes sense).

-   Rename `getCallResult` and `getCreateResult` to `getContractExecuteResult` and `getContractCreateResult` for consistency

-   `TransactionBuilder.setMemo` is renamed to `TransactionBuilder.setTransactionMemo` to avoid confusion
    as there are 2 other kinds of memos on transactions

-   `CallParams` is removed in favor of `ContractFunctionParams` and closely mirrors type names from solidity

    -   `addInt32`
    -   `addInt256Array`
    -   `addString`
    -   etc.

-   `ContractFunctionResult` now closely mirrors the solidity type names

    -   `getInt32`
    -   etc.

-   `setFunctionParams(params)` on `ContractCallQuery` and `ContractExecuteTransaction` is now
    `setFunction(name, params)`

### Added

-   `TransactionId.getReceipt`

-   `TransactionId.getRecord`

-   `FileId.ADDRESS_BOOK`, `FileId.FEE_SCHEDULE`, `FileId.EXCHANGE_RATES`

-   Experimental support for the Hedera Consensus Service (HCS). HCS is not yet generally available but if you have access
    the SDK can work with the current iteration of it. Due to its experimental nature, a system property must be set before use.

    ```java
    System.setPropery("com.hedera.hashgraph.sdk.experimental", "true")
    ```

-   `Client.forTestnet` makes a new client configured to talk to TestNet (use `.setOperator` to set an operater)

-   `Client.forMainnet` makes a new client configured to talk to Mainnet (use `.setOperator` to set an operater)

### Fixes

-   `FileCreateTransaction` sets a default expiration time; fixes `AUTORENEW_DURATION_NOT_IN_RANGE`.

-   `BUSY` is now internally retried in all cases.

-   The maximum query payment is now defaulted to 1 Hbar. By default, just before a query is executed we ask Hedera how much the query will cost and if it costs under the defined maximum, an exact payment is sent.

### Removed

-   `Transaction` and `Query` types related to claims

## v0.8.0

Fixes compatibility with Android.

## Breaking Changes

-   The `Key` interface has been renamed to `PublicKey`
-   You are now required to depend on the gRPC transport dependency for your specific environment

#### Maven

```xml
<!-- SELECT ONE: -->
<!-- netty transport (for server or desktop applications) -->
<dependency>
  <groupId>io.grpc</groupId>
  <artifactId>grpc-netty-shaded</artifactId>
  <version>1.24.0</version>
</dependency>
<!-- netty transport, unshaded (if you have a matching Netty dependency already) -->
<dependency>
  <groupId>io.grpc</groupId>
  <artifactId>grpc-netty</artifactId>
  <version>1.24.0</version>
</dependency>
<!-- okhttp transport (for lighter-weight applications or Android) -->
<dependency>
  <groupId>io.grpc</groupId>
  <artifactId>grpc-okhttp</artifactId>
  <version>1.24.0</version>
</dependency>
```

#### Gradle

```groovy
// SELECT ONE:
// netty transport (for high throughput applications)
implementation 'io.grpc:grpc-netty-shaded:1.24.0'
// netty transport, unshaded (if you have a matching Netty dependency already)
implementation 'io.grpc:grpc-netty:1.24.0'
// okhttp transport (for lighter-weight applications or Android)
implementation 'io.grpc:grpc-okhttp:1.24.0'
```<|MERGE_RESOLUTION|>--- conflicted
+++ resolved
@@ -7,15 +7,13 @@
 
 ## Unreleased
 
-<<<<<<< HEAD
 ### Fixed
 
  * `Transaction.fromBytes()` now verifies that transaction bodies in transaction list match.
-=======
+
 ### Added
 
  * `AccountInfoFlow`
->>>>>>> 3ef98f0a
 
 ## v2.10.0-beta.1
 

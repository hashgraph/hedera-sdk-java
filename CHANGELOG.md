--- conflicted
+++ resolved
@@ -7,15 +7,10 @@
 
 ## Unreleased
 
-<<<<<<< HEAD
 ### Added
 
  - `ContractUpdateTransaction.clearStaked[Account|Node]Id()`
-
-### Fixed
-
- - `[Account|Contract]UpdateTransaction.getDeclineStakingReward()` now returns `@Nullable Boolean` instead of `boolean`, and no longer throws a `NullPointerException`
-=======
+ 
 ### Deprecated
 
  - `[Contract|Account]CreateTransaction.[set|get]ProxyAccountId()` with no replacement
@@ -31,7 +26,7 @@
  - Made `StakingInfo.[to|from]Bytes()` public
  - `TransactionReceipt.topicRunningHash` now `toString()`s correctly
  - `TransactionRecord.[prngBytes|prngNumber|tokenNftTransfers]` now serializes/deserializes correctly
->>>>>>> 6a992fce
+ - `[Account|Contract]UpdateTransaction.getDeclineStakingReward()` now returns `@Nullable Boolean` instead of `boolean`, and no longer throws a `NullPointerException`
 
 ## v2.17.1
 

# Changelog

All notable changes to this project will be documented in this file.

The format is based on [Keep a Changelog](https://keepachangelog.com/en/1.0.0/),
and this project adheres to [Semantic Versioning](https://semver.org/spec/v2.0.0.html).

## v2.5.0

### Added

 * Support for adding multiple addresses for the same node to the network.
 * `*Id` objects are now comparable.
 * Adds `createdContractIds` to `ContractFunctionResult`
<<<<<<< HEAD
 * Makes `AccountBalance.[to|from]Bytes()` public.
=======
 * New smart contract response codes

## v2.5.0-beta.1

### Added

 * New smart contract response codes
>>>>>>> 1eb8c81a

## v2.4.0

### Fixed

 * Implement gRPC connecting timeouts to prevent `TRANSACTION_EXPIRED` from occurring due to
   nodes not responding
 * `ManagedNodeAddress` will no longer used named regex groups

### Deprecated

 * Deprecated `ContractCallQuery.[set|get]MaxResultSize()` with no replacement.
 * Deprecated `ContractUpdateTransaction.[set|get]BytecodeFileId()` with no replacement.


## v2.4.0-beta.1

### Deprecated

 * Deprecated `ContractCallQuery.[set|get]MaxResultSize()` with no replacement.
 * Deprecated `ContractUpdateTransaction.[set|get]BytecodeFileId()` with no replacement.

## v2.3.0

### Added

 * Support for toggling TLS for both mirror network and services network

## v2.2.0

### Added

 * `FreezeType`
 * `FreezeTransaction.[get|set]FreezeType()`
 * `FreezeTransaction.[get|set]FileId()`
 * `FreezeTransaction.[get|set]FileHash()`

### Deprecated

 * `FreezeTransaction.[get|set]UpdateFileId()`, use `.[get|set]FileId()` instead.
 * `FreezeTransaction.[get|set]UpdateFileHash()`, use `.[get|set]FileHash()` instead.

## v2.2.0-beta.2

### Fixed

 * Make `TokenPauseTransaction` and `TokenUnpauseTransaction` constructors public

## v2.2.0-beta.1

### Added

 * `TokenPauseTransaction`
 * `TokenUnpauseTransaction`
 * `TokenPauseStatus`
 * `pauseKey` field in `TokenUpdateTransaction` and `TokenCreateTransaction`
 * `pauseKey` and `pauseStatus` fields in `TokenInfo` (`TokenInfoQuery`)

### Fixed

 * Added keep alive timeout of 10 seconds to all gRPC connections

### Added

* `Client.setTransportSecurity()` - Enable/Disable TLS for any node

### Changed

 * Updated `*.[execute|getReceipt|getRecord]()` methods to not use the asynchronous version underneath

### Fixed

 * `Transaction[Receipt|Record]Query` will no longer error when `TransactionReceipt.status` is not `SUCCESS`. Only `*.get[Receipt|Record]()` should error when `TransactionReceipt.status` is not `SUCCESS`.

## v2.1.0

### Added

 * `NftId.[to|from]string()` now uses format `1.2.3/4` instead of `1.2.3@4`
 * `TokenNftInfoQuery.setNftId()`
 * Support for automatic token associations
    * `TransactionRecord.automaticTokenAssociations`
    * `AccountInfo.maxAutomaticTokenAssociations`
    * `AccountCreateTransaction.maxAutomaticTokenAssociations`
    * `AccountUpdateTransaction.maxAutomaticTokenAssociations`
    * `TokenRelationship.automaticAssociation`
    * `TokenAssociation`
 * `networkName` as a supported config file options

## v2.1.0-beta.1

### Added

 * `NftId.[to|from]string()` now uses format `1.2.3/4` instead of `1.2.3@4`
 * `TokenNftInfoQuery.setNftId()`
 * Support for automatic token associations
    * `TransactionRecord.automaticTokenAssociations`
    * `AccountInfo.maxAutomaticTokenAssociations`
    * `AccountCreateTransaction.maxAutomaticTokenAssociations`
    * `AccountUpdateTransaction.maxAutomaticTokenAssociations`
    * `TokenRelationship.automaticAssociation`
    * `TokenAssociation`

## v2.0.14

### Deprecated

 * `TokenNftInfoQuery.byNftId()` - Use `TokenNftInfoQuery.setNftId()` instead
 * `TokenNftInfoQuery.byAccountId()` with no replacement
 * `TokenNftInfoQuery.byTokenId()` with no replacement
 * `TokenNftInfoQuery.[set|get]Start()` with no replacement
 * `TokenNftInfoQuery.[set|get]End()` with no replacement
 * `Client.networkName` can now be specified via config file

### v2.0.13

### Added

 * `Account[Create|Update]Transaction.[get|set]MaxAutomaticTokenAssociations`
 * `TokenAssociation` and `TransactionRecord.automaticTokenAssociations`
 * `AccountInfo.maxAutomaticTokenAssociations`
 * `TokenRelationship.automaticAssociation`
 * `TokenNftInfoQuery.setNftId()`
 * New status codes

### Deprecated

 * `TokenNftInfoQuery.[by|get]AccountId()` with no replacement
 * `TokenNftInfoQuery.[by|get]TokenId()` with no replacement
 * `TokenNftInfoQuery.[set|get]Start()` with no replacement
 * `TokenNftInfoQuery.[set|get]End()` with no replacement
 * `TokenNftInfoQuery.byNftId()` use `.setNftId()` instead

### Fixed

 * TLS connector failing when the networks address book did not have cert hashes


## v2.0.12

### Added

 * Support for TLS connections with Hedera Services nodes when network addresses end in `50212` or `443`
 * Added `FeeAssessmentMethod`.
 * Added `[get|set]AssessmentMethod()` to `CustomFractionalFee`
 * Added `CustomRoyaltyFee`
 * Added `payerAccountIdList` to `AssessedCustomFee`
 * Added fields to `FreezeTransaction`
 * Added `[min|max]Backoff` to `Client` and `Executable`

### Fixed

 * Bugs in [to|from]Bytes() in `TopicUpdateTransaction` and `TokenUpdateTransaction`

### Deprecated

 * Deprecated `Client.setMax[TransactionFee|QueryPayment]()`, added `Client.setDefaultMax[TransactionFee|QueryPayment]()` and `Client.getDefaultMax[TransactionFee|QueryPayment]()`

## v2.0.11

### Added

 * `ChunkedTransaction.getAllSignatures()`

### Fixed

 * `Transaction.getSignatures()` incorrectly building signature list
 * `TopicMessageQuery` pending messages being discarded on retry
 * `ChunkedTransaction.getAllTransactionHashesPerNode()` incorrectly building signature map
 * `ScheduleInfo.getScheduledTransaction()` still not setting max fee appropriately

### Changed

 * `*.setSerials()` will now clone list passed in to prevent changes

## v2.0.10

### Added

 * `Client.getRequestTimeout()`
 * `Client.pingAsync()` and `Client.pingAllAsync()` useful for validating all nodes within the
   network before executing any real request
 * `Client.[set|get]MaxAttempts()` default max attempts for all transactions
 * `Client.[set|get]MaxNodeAttempts()` set max attempts to retry a node which returns bad gRPC status
   such as `UNAVAILBLE`
 * `Client.[set|get]NodeWaitTime()` change the default delay before attempting a node again which has
   returned a bad gRPC status
 * `Client.setAutoValidateChecksums()` set whether checksums on ids will be automatically validated upon attempting to execute a transaction or query.  Disabled by default.  Check status with `Client.isAutoValidateChecksumsEnabled()`
 * `*Id.toString()` no longer stringifies with checksums.  Use `*Id.getChecksum()` to get the checksum that was parsed, or use `*Id.toStringWithChecksum(client)` to stringify with the correct checksum for that ID on the client's network.
 * `*Id.validateChecksum()` to validate a checksum.  Throws new `BadEntityIdException`
 * `Client.[set|get]NetworkName()` declare which network this client is connected to, for purposes of checksum validation.
 * `CustomFixedFee.[set|get]HbarAmount()` makes this fixed fee an Hbar fee of the specified amount
 * `CustomFixedFee.setDenominatingTokenToSameToken()` this fixed fee will be charged in the same token.

### Deprecated

 * `*Id.validate()` use `*Id.validateChecksum()` instead

### Fixed

 * `ScheduleInfo.getTransaction()` incorrectly setting max transaction fee to 2 Hbars

## v2.0.9

### Fixed

 * `PrivateKey.legacyDerive()` should behave the same as other SDKs

### Removed

 * `*.addCustomFee()` use `*.setCustomFees()` instead

## v2.0.9-beta.2

### Fixed

 * `TokenUpdateTransaction.clearAutoRenewAccountId()`
 * Scheduled `TransferTransaction`

## v2.0.9-beta.1

### Added

 * Support for NFTS
    * Creating NFT tokens
    * Minting NFTs
    * Burning NFTs
    * Transfering NFTs
    * Wiping NFTs
    * Query NFT information
 * Support for Custom Fees on tokens:
    * Setting custom fees on a token
    * Updating custom fees on an existing token

## v2.0.8

### Added

 * Sign on demand functionality which should improve performance slightly

### Fixed

 * `AccountBalance.tokenDecimals` incorrectly using `Long` as the key in the map instead of
   `TokenId`. Since this was a major bug making `tokenDecimals` completely unusable, the change
   has been made directly on `tokenDecimals` instead of deprecating and adding another field.

## v2.0.7

### Added

 * Support for entity ID checksums which are validated whenever a request begins execution.
   This includes the IDs within the request, the account ID within the transaction ID, and
   query responses will contain entity IDs with a checksum for the network the query was executed on.
 * Node validation before execution
 * Null checks for most parameters to catch stray `NullPointerException`'s

### Fixed

 * `RequestType` missing `UNCHECKED_SUBMIT` for `toString()` and `valueOf()` methods.
 * `FeeSchedules` incorrectly serializing nulls causing `NullPointerException`

## v2.0.6

### Added

-   Add `FeeSchedule` type to allow a structured parse of file `0.0.111`

-   Support for setting `maxBackoff`, `maxAttempts`, `retryHandler`, and `completionHandler` in `TopicMessageQuery`

-   Default logging behavior to `TopicMessageQuery` if an error handler or completion handler was not set

-   (Internal) CI is run significantly more often, and against previewnet and the master branch of hedera-services.

-   Expose `tokenDecimals` from `AccountBalance`

### Fixed

-   `TopicMessageQuery` retry handling; this should retry on more gRPC errors

-   `TopicMessageQuery` max retry timeout; before this would could wait up to 4m with no feedback

-   `Client` should be more thread safe

## v2.0.5

### Added

-   Support `memo` for Tokens, Accounts, and Files.

### Fixed

-   Scheduled transaction support: `ScheduleCreateTransaction`, `ScheduleDeleteTransaction`, and `ScheduleSignTransaction`
-   HMAC Calculation Does Not Include IV [NCC-E001154-010]
-   Non-Constant Time Lookup of Mnemonic Words [NCC-E001154-009]
-   Decreased `CHUNK_SIZE` 4096->1024 and increased default max chunks 10->20
-   Remove use of `computeIfAbsent` and `putIfAbsent` from JDK7 builds

### Deprecated

-   `new TransactionId(AccountId, Instant)` - Use `TransactionId.withValidStart()` instead.

## v2.0.5-beta.9

### Fixed

-   `TransferTransaction.addTokenTransfer()` was correctly adding tokens
-   HMAC Calculation Does Not Include IV [NCC-E001154-010]
-   Non-Constant Time Lookup of Mnemonic Words [NCC-E001154-009]
-   Decreased `CHUNK_SIZE` 4096->1024 and increased default max chunks 10->20
-   Renamed `ScheduleInfo.getTransaction()` -> `ScheduleInfo.getScheduledTransaction()`

## v2.0.5-beta.8

### Fixed

-   Remove use of `computeIfAbsent` and `putIfAbsent` from JDK7 builds

## v2.0.5-beta.7

### Fixed

-   Scheduled transactions should use new HAPI protobufs
-   `ReceiptPrecheckException` should be thrown when the erroring status was in the `TransactionReceipt`
-   Removed `nonce` from `TransactionId`
-   `Transaction[Receipt|Record]Query` should not error for status `IDENTICAL_SCHEDULE_ALREADY_CREATED`
    because the other fields on the receipt are present with that status.
-   `ScheduleMultiSigExample` should use updated scheduled transaction API

### Removed

-   `ScheduleCreateTransaction.addScheduledSignature()`
-   `ScheduleCreateTransaction.getScheduledSignatures()`
-   `ScheduleSignTransaction.addScheduledSignature()`
-   `ScheduleSignTransaction.getScheduledSignatures()`

## v2.0.5-beta.6

### Added

-   Support for old `proto.Transaction` raw bytes in `Transaction.fromBytes()`

## v2.0.5-beta.5

### Added

-   `TransactionRecord.scheduleRef` - Reference to the scheduled transaction
-   `TransactionReceipt.scheduledTransactionId`
-   `ScheduleInfo.scheduledTransactionId`
-   Feature to copy `TransactionId` of a transaction being scheduled
    to the parent `ScheduleCreateTransaction` if one is set.

### Fixed

-   `TransactionId.toBytes()` should support `nonce` if set
-   `TransactionId.fromBytes()` should support `nonce` if set

## v2.0.5-beta.4

### Added

-   Support `memo` for Tokens, Accounts, and Files.
-   `TransactionId.fromString()` should support nonce and scheduled.

## v2.0.5-beta.3

### Changed

-   `TransactionId.toString()` will append `?scheduled` for scheduled transaction IDs, and
    transaction IDs created from nonce will print in hex.

### Added

-   Support for scheduled and nonce in `TransactionId`
    -   `TransactionId.withNonce()` - Supports creating transaction ID with random bytes.
    -   `TransactionId.[set|get]Scheduled()` - Supports scheduled transaction IDs.
-   `TransactionId.withValidStart()`

### Fixed

-   `ScheduleCreateTransaction.setTransaction()` and `Transaction.schedule()` not correctly setting
    existing signatures.

### Deprecated

-   `new TransactionId(AccountId, Instant)` - Use `TransactionId.withValidStart()` instead.

## v2.0.5-beta.2

### Fixed

-   `Schedule[Create|Sign]Transaction.addScheduleSignature()` didn't save added signatures correctly.

## v2.0.5-beta.1

### Added

-   Support for scheduled transactions.
    -   `ScheduleCreateTransaction` - Create a new scheduled transaction
    -   `ScheduleSignTransaction` - Sign an existing scheduled transaction on the network
    -   `ScheduleDeleteTransaction` - Delete a scheduled transaction
    -   `ScheduleInfoQuery` - Query the info including `bodyBytes` of a scheduled transaction
    -   `ScheduleId`

## v2.0.2

### Changes

-   Implement `Client.forName()` to support construction of client from network name.
-   Implement `PrivateKey.verifyTransaction()` to allow a user to verify a transaction was signed with a partiular key.
-   Rename `HederaPreCheckStatusException` to `PrecheckStatusException` and deprecate `HederaPreCheckStatusException`
-   Rename `HederaReceipStatusException` to `ReceipStatusException` and deprecate `HederaReceipStatusException`

## v2.0.1

### Bug Fixes

#### `TokenCreateTransaction`

-   `long getAutoRenewPeriod()` -> `Duration getAutoRenewPeriod()`
-   `setAutoRenewPeriod(long)` -> `setAutoRenewPeriod(Duration)`
-   `long getExpirationTime()` -> `Instant getExpirationTime()`
-   `setExpirationTime(long)` -> `setExpirationTime(Instant)`

#### `TokenUpdateTransaction`

-   `long getAutoRenewPeriod()` -> `Duration getAutoRenewPeriod()`
-   `setAutoRenewPeriod(long)` -> `setAutoRenewPeriod(Duration)`
-   `long getExpirationTime()` -> `Instant getExpirationTime()`
-   `setExpirationTime(long)` -> `setExpirationTime(Instant)`

#### `TokenInfo`

-   `AccountId treasury()` -> `AccountId treasuryAccountId()`
-   `long autoRenewPeriod()` -> `Duration autoRenewPeriod()`
-   `long expirationTime()` -> `Instant expirationTime()`

## v2.0.0

### General changes

-   No longer support the use of `long` for `Hbar` parameters. Meaning you can no longer do
    `AccountCreateTransaction().setInitialBalance(5)` and instead **must**
    `AccountCreateTransaction().setInitialBalance(new Hbar(5))`. This of course applies to more than just
    `setInitialBalance()`.
-   Any method that used to require a `PublicKey` will now require `Key`.
    -   `AccountCreateTransaction.setKey(PublicKey)` is now `AccountCreateTransaction.setKey(Key)` as an example.
-   All `Id` types (`Account`, `File`, `Contract`, `Topic`, and `TransactionId`)
    -   Support `fromBytes()` and `toBytes()`
    -   No longer have the `toProto()` method.
-   The use of `Duration` in the SDK will be either `java.time.Duration` or `org.threeten.bp.Duration` depending
    on which JDK and platform you're developing on.
-   The use of `Instant` in the SDK will be either `java.time.Instant` or `org.threeten.bp.Instant` depending
    on which JDK and platform you're developing on.
-   All transactions and queries will now attempt to execute on more than one node.
-   More `getCostAsync` and `executeAsync` variants
    -   `void executeAsync(Client)`
    -   `Future executeAsync(Client, BiConsumer<O, T>)`
    -   `void executeAsync(Client, Duration timeout, BiConsumer<O, T>)`
    -   `void getCostAsync(Client)`
    -   `Future getCostAsync(Client, BiConsumer<O, T>)`
    -   `void getCostAsync(Client, Duration timeout, BiConsumer<O, T>)`
-   Building different types from a protobuf type is no longer supported. Use `fromBytes` instead.
-   `getSignatureCase()` is no longer accessible
-   Field which were `byte[]` are now `ByteString` to prevent extra copy operation. This includes
    the response type of `FileContentsQuery`

### Renamed Classes

-   `ConsensusSubmitMessageTransaction` -> `MessageSubmitTransaction`
-   `ConsensusTopicCreateTransaction` -> `TopicCreateTransaction`
-   `ConsensusTopicDeleteTransaction` -> `TopicDeleteTransaction`
-   `ConsensusTopicUpdateTransaction` -> `TopicUpdateTransaction`
-   `ConsensusTopicId` -> `TopicId`
-   `Ed25519PublicKey` -> `PublicKey`
-   `Ed25519PrivateKey` -> `PrivateKey`

### Removed Classes

-   `HederaNetworkException`
-   `MnemonicValidationResult`
-   `HederaConstants`
-   `ThresholdKey` use `KeyList.withThreshold()` instead.

### New Classes

-   LiveHash: Support for Hedera LiveHashes
-   Key: A common base for the signing authority or key entities in Hedera may have.

### Client

#### Renamed

-   `Client()` -> `Client.forNetwork()`
-   `Client.fromFile()` -> `Client.fromJsonFile()`
-   `Client.replaceNodes()` -> `Client.setNetwork()`

### PrivateKey

#### Changes

-   `sign()` no longer requires offset or length parameters

#### Removed

-   `writePem()`

### PublicKey

#### Added

-   `verify()` verifies the message was signed by public key

### Hbar

#### Renamed

-   `as()` -> `to()`
-   `asTinybar()` -> `toTinybars()`
-   `fromTinybar()` -> `fromTinybars()`

#### Added

-   `negated()`
-   `getValue()`

#### Removed

-   `Hbar(BigDecimal, HbarUnit)`
-   `Hbar.from(long)`
-   `Hbar.from(BigDecimal)`
-   `Hbar.of()`

### KeyList

#### Added

-   `KeyList.withThreshold()`
-   `size()`
-   `isEmpty()`
-   `contains()`
-   `containsAll()`
-   `iterator()`
-   `toArray()`
-   `remove()`
-   `removeAll()`
-   `retainAll()`
-   `clear()`
-   `toString()`

### Mnemonic

#### Renamed

-   `Mnemonic(List<? extends CharSequence>)` -> `Mnemonic.fromWords() throws BadMnemonicException`

### ContractId

#### Added

-   `ContractId(long)`

#### Removed

-   `toKeyProto()`
-   `implements PublicKey` meaning it can no longer be used in place of a Key

### FileId

#### Added

-   `FileId(long)`

#### Removed

-   `fromSolidityAddress()`
-   `toSolidityAddress()`

### TransactionId

#### Added

-   `TransactionId.withValidStart()`
-   `TransactionId.generate()`

### Transaction

#### Added

-   `Transaction.hash()`
-   `Transaction.signWithOperator()`

#### Removed

-   `getReceipt()`
-   `getRecord()`

### QueryBuilder

#### Removed

-   `toProto()`
-   `setPaymentTransaction()`

### TransactionBuilder

### AccountInfo

#### Added

-   `List<LiveHash> liveHashes`

### AccountDeleteTransaction

#### Renamed

-   `setDeleteAccountId()` -> `setAccountId()`
-   Removed `addKey()`, use `setKeys(Key...)` instead.

### FileUpdateTransaction

-   Removed `addKey()`, use `setKeys(Key...)` instead.

## v1.1.4

### Added

-   Support for loading Ed25519 keys from encrypted PEM files (generated from OpenSSL).

-   Add a method to validate a mnemonic word list for accurate entry.

### Fixed

-   Fixed `TransactionReceiptQuery` not waiting for consensus some times.

## v1.1.3

### Added

-   Add additional error classes to allow more introspection on errors:
    -   `HederaPrecheckStatusException` - Thrown when the transaction fails at the node (the precheck)
    -   `HederaReceiptStatusException` - Thrown when the receipt is checked and has a failing status. The error object contains the full receipt.
    -   `HederaRecordStatusException` - Thrown when the record is checked and it has a failing status. The error object contains the full record.

### Fixed

-   Add missing `setTransferAccountId` and `setTransferContractId` methods to
    `ContractDeleteTransaction`

-   Override `executeAsync` to sign by the operator (if not already)

### Deprecated

-   Deprecate `toSolidityAddress` and `fromSolidityAddress` on `FileId`

## v1.1.2

### Fixed

-   https://github.com/hashgraph/hedera-sdk-java/issues/350

## v1.1.1

### Fixed

-   https://github.com/hashgraph/hedera-sdk-java/issues/342

## v1.1.0

### Added

Add support for Hedera Consensus Service (HCS).

-   Add `ConsensusTopicCreateTransaction`, `ConsensusTopicUpdateTransaction`, `ConsensusTopicDeleteTransaction`, and `ConsensusMessageSubmitTransaction` transactions

-   Add `ConsensusTopicInfoQuery` query (returns `ConsensusTopicInfo`)

-   Add `MirrorClient` and `MirrorConsensusTopicQuery` which can be used to listen for HCS messages from a mirror node

## v1.0.0

Removed all deprecated APIs from v1.0.0.

### Changed

-   Instead of returning `ResponseCodeEnum` from the generated protos, return a new `Status` type
    that wraps that and provides some Java conveniences.

-   Rename `HederaException` to `HederaStatusException`

-   Rename `QueryBuilder.MaxPaymentExceededException` to `MaxQueryPaymentExceededException`

-   Change `AccountBalanceQuery` to return `Hbar` (instead of `Long`)

-   Change `ContractGetBytecodeQuery` to return `byte[]` (instead of the internal proto type)

-   Remove `GetBySolidityIdQuery`. Instead, you should use `AccountId.toSolidityAddress`.

-   Change `ContractRecordsQuery` to return `TransactionRecord[]`

## v0.9.0

### Changed

All changes are not immediately breaking as the previous method still should exist and be working. The previous methods are flagged as deprecated and will be removed upon `v1.0`.

-   Transactions and queries do not take `Client` in the constructor; instead, `Client` is passed to `execute`.

-   Removed `Transaction.executeForReceipt` and `Transaction.executeForRecord`

    These methods have been identified as harmful as they hide too much. If one fails, you do not know if the transaction failed to execute; or, the receipt/record could not be retrieved. In a mission-critical application, that is, of course, an important distinction.

    Now there is only `Transaction.execute` which returns a `TransactionId`. If you don't care about waiting for consensus or retrieving a receipt/record in your application, you're done. Otherwise you can now use any `TransactionId` and ask for the receipt/record (with a stepped retry interval until consensus) with `TransactionId.getReceipt` and `TransactionId.getRecord`.

    v0.8.x and below

    ```java
    AccountId newAccountId = new AccountCreateTransaction(hederaClient)
        .setKey(newKey.getPublicKey())
        .setInitialBalance(1000)
        .executeForReceipt() // TransactionReceipt
        .getAccountId();
    ```

    v0.9.x

    ```java
    AccountId newAccountId = new AccountCreateTransaction()
        .setKey(newKey.getPublicKey())
        .setInitialBalance(1000)
        .execute(hederaClient) // TranactionId
        .getReceipt(hederaClient) // TransactionReceipt
        .getAccountId();
    ```

-   `TransactionReceipt`, `AccountInfo`, `TransactionRecord`, etc. now expose public final fields instead of getters (where possible and it makes sense).

-   Rename `getCallResult` and `getCreateResult` to `getContractExecuteResult` and `getContractCreateResult` for consistency

-   `TransactionBuilder.setMemo` is renamed to `TransactionBuilder.setTransactionMemo` to avoid confusion
    as there are 2 other kinds of memos on transactions

-   `CallParams` is removed in favor of `ContractFunctionParams` and closely mirrors type names from solidity

    -   `addInt32`
    -   `addInt256Array`
    -   `addString`
    -   etc.

-   `ContractFunctionResult` now closely mirrors the solidity type names

    -   `getInt32`
    -   etc.

-   `setFunctionParams(params)` on `ContractCallQuery` and `ContractExecuteTransaction` is now
    `setFunction(name, params)`

### Added

-   `TransactionId.getReceipt`

-   `TransactionId.getRecord`

-   `FileId.ADDRESS_BOOK`, `FileId.FEE_SCHEDULE`, `FileId.EXCHANGE_RATES`

-   Experimental support for the Hedera Consensus Service (HCS). HCS is not yet generally available but if you have access
    the SDK can work with the current iteration of it. Due to its experimental nature, a system property must be set before use.

    ```java
    System.setPropery("com.hedera.hashgraph.sdk.experimental", "true")
    ```

-   `Client.forTestnet` makes a new client configured to talk to TestNet (use `.setOperator` to set an operater)

-   `Client.forMainnet` makes a new client configured to talk to Mainnet (use `.setOperator` to set an operater)

### Fixes

-   `FileCreateTransaction` sets a default expiration time; fixes `AUTORENEW_DURATION_NOT_IN_RANGE`.

-   `BUSY` is now internally retried in all cases.

-   The maximum query payment is now defaulted to 1 Hbar. By default, just before a query is executed we ask Hedera how much the query will cost and if it costs under the defined maximum, an exact payment is sent.

### Removed

-   `Transaction` and `Query` types related to claims

## v0.8.0

Fixes compatibility with Android.

## Breaking Changes

-   The `Key` interface has been renamed to `PublicKey`
-   You are now required to depend on the gRPC transport dependency for your specific environment

#### Maven

```xml
<!-- SELECT ONE: -->
<!-- netty transport (for server or desktop applications) -->
<dependency>
  <groupId>io.grpc</groupId>
  <artifactId>grpc-netty-shaded</artifactId>
  <version>1.24.0</version>
</dependency>
<!-- netty transport, unshaded (if you have a matching Netty dependency already) -->
<dependency>
  <groupId>io.grpc</groupId>
  <artifactId>grpc-netty</artifactId>
  <version>1.24.0</version>
</dependency>
<!-- okhttp transport (for lighter-weight applications or Android) -->
<dependency>
  <groupId>io.grpc</groupId>
  <artifactId>grpc-okhttp</artifactId>
  <version>1.24.0</version>
</dependency>
```

#### Gradle

```groovy
// SELECT ONE:
// netty transport (for high throughput applications)
implementation 'io.grpc:grpc-netty-shaded:1.24.0'
// netty transport, unshaded (if you have a matching Netty dependency already)
implementation 'io.grpc:grpc-netty:1.24.0'
// okhttp transport (for lighter-weight applications or Android)
implementation 'io.grpc:grpc-okhttp:1.24.0'
```<|MERGE_RESOLUTION|>--- conflicted
+++ resolved
@@ -12,9 +12,7 @@
  * Support for adding multiple addresses for the same node to the network.
  * `*Id` objects are now comparable.
  * Adds `createdContractIds` to `ContractFunctionResult`
-<<<<<<< HEAD
  * Makes `AccountBalance.[to|from]Bytes()` public.
-=======
  * New smart contract response codes
 
 ## v2.5.0-beta.1
@@ -22,7 +20,6 @@
 ### Added
 
  * New smart contract response codes
->>>>>>> 1eb8c81a
 
 ## v2.4.0
 

# Changelog

All notable changes to this project will be documented in this file.

The format is based on [Keep a Changelog](https://keepachangelog.com/en/1.0.0/),
and this project adheres to [Semantic Versioning](https://semver.org/spec/v2.0.0.html).

## Unreleased

### Added
 - `TRANSACTION_HAS_UNKNOWN_FIELDS` and `ACCOUNT_IS_IMMUTABLE` in `Status`
 - `toStandard[Ed25519|ECDSAsecp256k1]PrivateKey()` to `Mnemonic`
 - `fromSeed[ED25519|ECDSAsecp256k1]()` to `PrivateKey`
 - `[PrivateKeyED25519|PrivateKeyECDSA].fromSeed()`
 - `Bip32Utils` class

### Fixed
 - Misleading logging when an unhealthy node is hit
<<<<<<< HEAD
 - ECDSA secp256k1 keys now support derivation

### Deprecated
 - `Mnemonic.toPrivateKey()` use `Mnemonic.toStandard[Ed25519|ECDSAsecp256k1]PrivateKey` instead
 - `PrivateKey.fromMnemonic()` use `Mnemonic.toStandard[Ed25519|ECDSAsecp256k1]PrivateKey` instead
=======
 - Default mirror node for mainnet is now `mainnet-public.mirrornode.hedera.com:443` instead of `mainnet-public.mirrornode.hedera.com:5600`
 - Default mirror node for testnet is now `testnet.mirrornode.hedera.com:443` instead of `hcs.testnet.mirrornode.hedera.com:5600`
 - Default mirror node for previewnet is now `previewnet.mirrornode.hedera.com:443` instead of `hcs.previewnet.mirrornode.hedera.com:5600`
>>>>>>> b910e631

## 2.19.0

### Added
 - `freezeWith()` and `sign()` to `ContractCreateFlow`

### Fixed
 - `Executable.execute(Client client, Duration timeout)` now sets gRPC deadline to the underlying gRPC request
 - Transaction sometimes being reported as duplicate when submitting large number of transactions
 - `RejectedExecutionException` under heavy load
 - `nodes` not clearing when reusing transaction
 - BIP-39 - unicode mnemonic passphrases are normalized to NFKD
 - Renamed allowanceSpenderAccountId to spenderId in TokenNftInfo

## 2.18.2

### Fixed
 - `Client.close()` now tracks and automatically unsubscribes from Mirror Node Topic Queries

## 2.18.1

### Added
- `ContractHelper` now supports `bytecode` property in compiled contract JSON.
- `ZeroTokenOperationsExample`
 - `TransactionResponse.[get|set]ValidateStatus()`
 - `TransactionReceipt.validateStatus()`
 - `TransactionRecord.validateReceiptStatus()`
 - `TransactionReceipt.transactionId`
 - `TopicUpdateTransaction.[get|set]ExpirationTime()`
 - `CustomFee.[set|get]AllCollectorsAreExempt()`
 - `ExemptCustomFeesExample`
 - `AccountCreateWithHtsExample`

### Fixed
 - Execute with a timeout can ignore timeout and block indefinitely in CI tests
 - The Android example can now be run with the local SDK version

## 2.17.4

### Added
 - `AccountCreateTransaction.[set|get]alias[Key|EvmAddress]()`
 - `ContractCreateFlow.[set|get]MaxChunks()`
 - `Status.[to|from]ResponseCode()`
 - `ContractCreateFlow.[set|get]AutoRenewAccountId()`
 - Client now automatically updates the network via a mirror node query at regular intervals.  You can set/get the interval with `Client.[set|get]NetworkUpdatePeriod()`
 - Client can now be set from a `NodeAddressBook` with `Client.setNetworkFromAddressBook()`
 - `Client.setMirrorTransportSecurity()`
 - `Client.mirrorIsTransportSecurity()`
 - `SolidityPrecompileExample`
 - Improved PEM file support via `PrivateKey.fromPem()`

### Fixed

 - `AccountId`s with `aliasEvmAddress` now serialize/deserialize correctly.
 - `TokenCreateTransaction`'s default fee is now 40 Hbar.
 - `validateChecksum()`, `toStringWithChecksum()`, `hashCode()`, `equals()`, and `compareTo()` now function correctly for `AccountId`s with `aliasEvmAddress`es.
 - Changed the default transaction fee for `AccountCreateTransaction` to 5 Hbar.
 - `PrivateKey.is[ED25519|ECDSA]()` is now correct for ED25519 private keys.
 - Default mirror node for mainnet is now `mainnet-public.mirrornode.hedera.com:443` instead of `hcs.mainnet.mirrornode.hedera.com:5600`

## v2.17.3

### Fixed

 - Thread leak in `Client`
 - `Client.setTransportSecurity()` now updates mirror network

## v2.17.2

### Added

 - `ContractUpdateTransaction.clearStaked[Account|Node]Id()`

### Deprecated

 - `[Contract|Account]CreateTransaction.[set|get]ProxyAccountId()` with no replacement
 - `ContractCreateFlow.[set|get]ProxyAccountId()` with no replacement

### Fixed

 - `ContractCreateFlow.setMaxAutomaticTokenAssociations()`
 - `ContractFunctionResult.senderAccountId` now serializes correctly
 - `CustomRoyaltyFee` now clones and `toString()`s correctly
 - `ScheduleCreateTransaction.expirationTime` now deserializes correctly
 - `ScheduleInfo` now deserializes correctly
 - Made `StakingInfo.[to|from]Bytes()` public
 - `TransactionReceipt.topicRunningHash` now `toString()`s correctly
 - `TransactionRecord.[prngBytes|prngNumber|tokenNftTransfers]` now serializes/deserializes correctly
 - `[Account|Contract]UpdateTransaction.getDeclineStakingReward()` now returns `@Nullable Boolean` instead of `boolean`, and no longer throws a `NullPointerException`
 - `Client.setNodeMaxBackoff()`
 - Undeprecate `*ContractId.fromSolidityAddress()`

## v2.17.1

### Added

 - `TokenNftInfo.allowanceSpenderAccountId`

### Deprecated

 - `AccountBalance.[tokens|tokenDecimals]` use a mirror node query instead
 - `AccountInfo.tokenRelationships` use a mirror node query instead
 - `ContractInfo.tokenRelationships` use a mirror node query instead

### Fixed

 - `TokenNftInfo.[to|from]Bytes()`

## v2.17.0

### Added

 * `PrngThansaction`
 * `TransactionRecord.prngBytes`
 * `TransactionRecord.prngNumber`

### Deprecated

 - `ContractFunctionResult.stateChanges` - Use mirror node for contract traceability instead
 - `ContractStateChanges`
 - `StorageChange`

## v2.16.3

### Added

 * `ContractCreateTransaction.autoRenewAccountId`
 * `ContractUpdateTransaction.autoRenewAccountId`

## v2.16.2

### Added

 * `HbarUnit.getSymbol()`
 * `SemanticVersion.toString()`
 * `Executable.setRequestListener()`
 * `Executable.setResponseListener()`

### Fixed

 * `PrivateKey.fromString()` should support `0x` prefix
 * `ManagedNodeAddress.equals()` should compare ports

## v2.16.1

### Added

 * `ScheduleInfo.waitForExpiry`
 * `ScheduleInfo.ledgerId`
"
## v2.16.0

### Added

 * `StakingInfo`
 * `AccountCreateTransaction.stakedAccountId`
 * `AccountCreateTransaction.stakedNodeId`
 * `AccountCreateTransaction.declineStakingReward`
 * `ContractCreateTransaction.stakedAccountId`
 * `ContractCreateTransaction.stakedNodeId`
 * `ContractCreateTransaction.declineStakingReward`
 * `AccountUpdateTransaction.stakedAccountId`
 * `AccountUpdateTransaction.stakedNodeId`
 * `AccountUpdateTransaction.declineStakingReward`
 * `ContractUpdateTransaction.stakedAccountId`
 * `ContractUpdateTransaction.stakedNodeId`
 * `ContractUpdateTransaction.declineStakingReward`
 * `TransactionRecord.paidStakingRewards`
 * `ScheduleCreateTransaction.expirationTime`
 * `ScheduleCreateTransaction.waitForExpiry`
 * Protobuf requests and responses will be logged in hex
 * There should be three artifacts now, `sdk-jdk7`, `sdk`, and `sdk-full`

## v2.16.0-beta.1

### Added

 * `StakingInfo`
 * `AccountCreateTransaction.stakedAccountId`
 * `AccountCreateTransaction.stakedNodeId`
 * `AccountCreateTransaction.declineStakingReward`
 * `ContractCreateTransaction.stakedAccountId`
 * `ContractCreateTransaction.stakedNodeId`
 * `ContractCreateTransaction.declineStakingReward`
 * `AccountUpdateTransaction.stakedAccountId`
 * `AccountUpdateTransaction.stakedNodeId`
 * `AccountUpdateTransaction.declineStakingReward`
 * `ContractUpdateTransaction.stakedAccountId`
 * `ContractUpdateTransaction.stakedNodeId`
 * `ContractUpdateTransaction.declineStakingReward`
 * `TransactionRecord.paidStakingRewards`
 * `ScheduleCreateTransaction.expirationTime`
 * `ScheduleCreateTransaction.waitForExpiry`

## v2.15.0

### Added

 * `EthereumFlow`
 * `EthereumTransactionData`
 * `EthereumTransactionDataLegacy`
 * `EthereumTransactionDataEip1559`

## v2.14.0

## v2.14.0-beta.3

 * add missing javadoc to the sdk files

### Deprecated

 * `TransactionResponse.scheduledTransactionId` with no replacement.

### Added

 * `AccountId.aliasEvmAddress`
 * `ContractCreateTransaction.[get|set]MaxAutomaticTokenAssociations()`
 * `ContractCreateTransaction.[get|set]Bytecode()`
 * `ContractUpdateTransaction.[get|set]MaxAutomaticTokenAssociations()`
 * `ContractCreateFlow.[get|set]MaxAutomaticTokenAssociations()`
 * `AccountInfo.ethereumNonce`
 * `ContractCallResult.senderAccountId`
 * `ContractCallQuery.[get|set]SenderAccountId()`
 * `TransactionRecord.ethereumHash`
 * `EthereumTransaction`
 * `CustomRoyaltyFee.getFallbackFee()`
 * `TransactionResponse.get[Receipt|Record]Query()`

## v2.13.0 - Where did it go?!

## v2.12.0

### Added

 * `AccountAllowanceAdjustTransaction` with no replacement.
 * `AccountAllowanceDeleteTransaction`
 * `ContractFunctionResult.[gas|hbarAmount|contractFunctionParametersBytes]`
 * `TransactionRecord.[hbar|token|tokenNft]AllowanceAdjustments`.
 * `AccountInfo.[hbar|token|tokenNft]Allowances`.
 * `AccountAllowanceExample`
 * License Headers

## v2.12.0-beta.1

### Added

 * `AccountAllowanceDeleteTransaction`
 * `ContractFunctionResult.[gas|hbarAmount|contractFunctionParametersBytes]`
 * `AccountAllowanceExample`
 * License Headers

### Deprecated

 * `AccountAllowanceAdjustTransaction.revokeTokenNftAllowance()` with no replacement.

## v2.11.0

### Added

 * `AccountInfoFlow`
 * `Client.[set|get]NodeMinReadmitPeriod()`
 * Support for using any node from the entire network upon execution
   if node account IDs have no been locked for the request.
 * Support for `ContractFunctionParameters` integers with different bit widths.

### Fixed

 * `Transaction.fromBytes()` now verifies that transaction bodies in transaction list match.

## v2.11.0-beta.1

### Added

 * `AccountInfoFlow`
 * `Client.[set|get]NodeMinReadmitPeriod()`
 * Support for using any node from the entire network upon execution
   if node account IDs have no been locked for the request.
 * Support for `ContractFunctionParameters` integers with different bit widths.
 * `CreateTopicExample`
 * `GetAccountInfoExample`
 * `MultiSigOfflineExample`
 * `ScheduledTransactionMultiSigThresholdExample`
 * `ScheduleIdenticalTransactionExample`
 * `SignTransactionExample`

### Fixed

 * `Transaction.fromBytes()` now verifies that transaction bodies in transaction list match.
 * `ConstructClientExample`
 * `CreateSimpleContractExample`
 * `CreateStatefulContractExample`
 * `DeleteAccountExample`

## v2.10.1

### Added

 * `AccountAllowanceApproveTransaction.approve[Hbar|Token|TokenNft]Allowance()`
 * `AccountAllowanceApproveTransaction.get[Hbar|Token|TokenNft]Approvals()`
 * `AccountAllowanceAdjustTransaction.[grant|revoke][Hbar|Token|TokenNft]Allowance()`
 * `AccountAllowanceAdjustTransaction.[grant|revoke]TokenNftAllowanceAllSerials()`
 * `TransactionRecord.[hbar|token|tokenNft]AllowanceAdjustments`
 * `TransferTransaction.addApproved[Hbar|Token|Nft]Transfer()`

### Deprecated

 * `AccountAllowanceApproveTransaction.get[Hbar|Token|TokenNft]Allowances()`, use `get*Approvals()` instead.
 * `AccountAllowanceApproveTransaction.add[Hbar|Token|TokenNft]Allowance[WithOwner]()`, use `approve*Allowance()` instead.
 * `AccountAllowanceAdjustTransaction.add[Hbar|Token|TokenNft]Allowance[WithOwner]()`, use `[grant|revoke]*Allowance()` instead.
 * `TransferTransaction.set[Hbar|Token|Nft]TransferApproval()`, use `addApproved*Transfer()` instead.

## v2.10.0

### Added

 * `ContractCreateFlow` to simplify contract creation.
 * `PrivateKey.isED25519()`
 * `PrivateKey.isECDSA()`
 * `PrivateKeyED25519.isED25519()`
 * `PrivateKeyED25519.isECDSA()`
 * `PrivateKeyECDSA.isED25519()`
 * `PrivateKeyECDSA.isECDSA()`
 * `PublicKey.isED25519()`
 * `PublicKey.isECDSA()`
 * `PublicKeyED25519.isED25519()`
 * `PublicKeyED25519.isECDSA()`
 * `PublicKeyECDSA.isED25519()`
 * `PublicKeyECDSA.isECDSA()`

## Fixed

 * Regenerated AccountIDTest.snap
 * `AddressBookQuery`
 * Checksums.  As a consequence, all previously generated checksums for `testnet` or `previewnet` will now be
   regarded as incorrect.  Please generate new checksums for testnet and previewnet where necessary.

### Deprecated

* `AccountUpdateTransaction.[set|get]AliasKey()` with no replacement.
* `AccountAllowance[Adjust|Approve]Transaction.add*AllowanceWithOwner()`

### Fixed

* Checksums.  As a consequence, all previously generated checksums for `testnet` or `previewnet` will now be
  regarded as incorrect.  Please generate new checksums for testnet and previewnet where necessary.

### Deprecated

* `AccountUpdateTransaction.[set|get]AliasKey()` with no replacement.

## v2.10.0-beta.1

### Added

 * `ContractCreateFlow` to simplify contract creation.
 * `PrivateKey.isED25519()`
 * `PrivateKey.isECDSA()`
 * `PrivateKeyED25519.isED25519()`
 * `PrivateKeyED25519.isECDSA()`
 * `PrivateKeyECDSA.isED25519()`
 * `PrivateKeyECDSA.isECDSA()`
 * `PublicKey.isED25519()`
 * `PublicKey.isECDSA()`
 * `PublicKeyED25519.isED25519()`
 * `PublicKeyED25519.isECDSA()`
 * `PublicKeyECDSA.isED25519()`
 * `PublicKeyECDSA.isECDSA()`

## Fixed

 * Regenerated AccountIDTest.snap
 * `AccountAllowance[Adjust|Approve]Transaction.add*AllowanceWithOwner()`
 * `AddressBookQuery`

### Deprecated

* `AccountUpdateTransaction.[set|get]AliasKey()` with no replacement.

## v2.9.0

### Added

 * `owner` field to `*Allowance` classes.
 * `Executable.[set|get]GrpcDeadline()`

### Fixed

 * `AccountAllowanceAdjustTransaction` now deserializes correctly with `Transaction.fromBytes()`

## v2.9.0-beta.1

### Added

 * `owner` field to `*Allowance` classes.
 * `Executable.[set|get]GrpcDeadline()`

### Fixed

 * `AccountAllowanceAdjustTransaction` now deserializes correctly with `Transaction.fromBytes()`

## v2.8.0

### Added

 * CREATE2 Solidity addresses can now be represented by a `ContractId` with `evmAddress` set.
 * `ContractId.fromEvmAddress()`
 * `ContractFunctionResult.stateChanges`
 * `ContractFunctionResult.evmAddress`
 * `ContractStateChange`
 * `StorageChange`
 * New response codes.
 * `ChunkedTransaction.[set|get]ChunkSize()`, and changed default chunk size for `FileAppendTransaction` to 2048.

### Fixed

 * `TransactionId.setRegenerateTransactionId()`
 * `Transaction.execute(client, timeout)`

### Deprecated

* `ContractId.fromSolidityAddress()`, use `ContractId.fromEvmAddress()` instead.

## v2.8.0-beta.1

### Added

 * CREATE2 Solidity addresses can now be represented by a `ContractId` with `evmAddress` set.
 * `ContractId.fromEvmAddress()`
 * `ContractFunctionResult.stateChanges`
 * `ContractFunctionResult.evmAddress`
 * `ContractStateChange`
 * `StorageChange`
 * New response codes.
 * `ChunkedTransaction.[set|get]ChunkSize()`, and changed default chunk size for `FileAppendTransaction` to 2048.
 * `AccountAllowance[Adjust|Approve]Transaction`
 * `AccountInfo.[hbar|token|tokenNft]Allowances`
 * `[Hbar|Token|TokenNft]Allowance`
 * `[Hbar|Token|TokenNft]Allowance`
 * `TransferTransaction.set[Hbar|Token|TokenNft]TransferApproval()`

### Fixed

 * `TransactionId.setRegenerateTransactionId()`
 * `Transaction.execute(client, timeout)`

### Deprecated

* `ContractId.fromSolidityAddress()`, use `ContractId.fromEvmAddress()` instead.

## v2.7.0

### Added

 * Support for regenerating transaction IDs on demand if a request
   responsed with `TRANSACITON_EXPIRED`

## v2.7.0-beta.1

### Added

 * Support for regenerating transaction IDs on demand if a request
   responds with `TRANSACTION_EXPIRED`

## v2.6.0

### Added

 * `LedgerId`
 * `Client.[set|get]LedgerId()`
 * `TransferTransaction.addTokenTransferWithDecimals()`, `TransferTransaction.getTokenIdDecimals()`.
 * `ledgerId` fields in `AccountInfo`, `ContractInfo`, `FileInfo`, `ScheduleInfo`, `TokenInfo`, `TokenNftInfo`, and `TopicInfo`
 * `UNEXPECTED_TOKEN_DECIMALS` response code.
 * `PublicKey.verifyTransaction()` should use the correct protobuf field per key type
 * `AccountId.aliasKey`, including `AccountId.[to|from]String()` support.
 * `[PublicKey|PrivateKey].toAccountId()`.
 * `aliasKey` fields in `TransactionRecord` and `AccountInfo`.
 * `nonce` field in `TransactionId`, including `TransactionId.[set|get]Nonce()`
 * `children` fields in `TransactionRecord` and `TransactionReceipt`
 * `duplicates` field in `TransactionReceipt`
 * `[TransactionReceiptQuery|TransactionRecordQuery].[set|get]IncludeChildren()`
 * `TransactionReceiptQuery.[set|get]IncludeDuplicates()`
 * New response codes.
 * Support for ECDSA SecP256K1 keys.
 * `PrivateKey.generate[ED25519|ECDSA]()`
 * `[Private|Public]Key.from[Bytes|String][DER|ED25519|ECDSA]()`
 * `[Private|Public]Key.to[Bytes|String][Raw|DER]()`
 * `DelegateContractId` to easily distingish between having a `ContractId` and `DelegateContractId` for a key

### Deprecated

 * `NetworkName`, `Client.[set|get]NetworkName()`, user `LedgerId` and `Client.[set|get]LedgerId()` instead.
 * `PrivateKey.generate()`, use `PrivateKey.generate[ED25519|ECDSA]()` instead.

## v2.6.0-beta.3

### Added

 * `LedgerId`
 * `Client.[set|get]LedgerId()`
 * `TransferTransaction.addTokenTransferWithDecimals()`, `TransferTransaction.getTokenIdDecimals()`.
 * `ledgerId` fields in `AccountInfo`, `ContractInfo`, `FileInfo`, `ScheduleInfo`, `TokenInfo`, `TokenNftInfo`, and `TopicInfo`
 * `UNEXPECTED_TOKEN_DECIMALS` response code.

### Deprecated

 * `NetworkName`, `Client.[set|get]NetworkName()`, user `LedgerId` and `Client.[set|get]LedgerId()` instead.

## v2.6.0-beta.2

### Fixed

 * `PublicKey.verifyTransaction()` should use the correct protobuf field per key type

## v2.6.0-beta.1

### Added

 * `AccountId.aliasKey`, including `AccountId.[to|from]String()` support.
 * `[PublicKey|PrivateKey].toAccountId()`.
 * `aliasKey` fields in `TransactionRecord` and `AccountInfo`.
 * `nonce` field in `TransactionId`, including `TransactionId.[set|get]Nonce()`
 * `children` fields in `TransactionRecord` and `TransactionReceipt`
 * `duplicates` field in `TransactionReceipt`
 * `[TransactionReceiptQuery|TransactionRecordQuery].[set|get]IncludeChildren()`
 * `TransactionReceiptQuery.[set|get]IncludeDuplicates()`
 * New response codes.
 * Support for ECDSA SecP256K1 keys.
 * `PrivateKey.generate[ED25519|ECDSA]()`
 * `[Private|Public]Key.from[Bytes|String][DER|ED25519|ECDSA]()`
 * `[Private|Public]Key.to[Bytes|String][Raw|DER]()`

### Deprecated

 * `PrivateKey.generate()`, use `PrivateKey.generate[ED25519|ECDSA]()` instead.

## v2.5.0

### Added

 * Support for adding multiple addresses for the same node to the network.
 * `*Id` objects are now comparable.
 * Adds `createdContractIds` to `ContractFunctionResult`
 * Makes `AccountBalance.[to|from]Bytes()` public.
 * New smart contract response codes

## v2.5.0-beta.1

### Added

 * New smart contract response codes

## v2.4.0

### Fixed

 * Implement gRPC connecting timeouts to prevent `TRANSACTION_EXPIRED` from occurring due to
   nodes not responding
 * `ManagedNodeAddress` will no longer used named regex groups

### Deprecated

 * Deprecated `ContractCallQuery.[set|get]MaxResultSize()` with no replacement.
 * Deprecated `ContractUpdateTransaction.[set|get]BytecodeFileId()` with no replacement.


## v2.4.0-beta.1

### Deprecated

 * Deprecated `ContractCallQuery.[set|get]MaxResultSize()` with no replacement.
 * Deprecated `ContractUpdateTransaction.[set|get]BytecodeFileId()` with no replacement.

## v2.3.0

### Added

 * Support for toggling TLS for both mirror network and services network

## v2.2.0

### Added

 * `FreezeType`
 * `FreezeTransaction.[get|set]FreezeType()`
 * `FreezeTransaction.[get|set]FileId()`
 * `FreezeTransaction.[get|set]FileHash()`

### Deprecated

 * `FreezeTransaction.[get|set]UpdateFileId()`, use `.[get|set]FileId()` instead.
 * `FreezeTransaction.[get|set]UpdateFileHash()`, use `.[get|set]FileHash()` instead.

## v2.2.0-beta.2

### Fixed

 * Make `TokenPauseTransaction` and `TokenUnpauseTransaction` constructors public

## v2.2.0-beta.1

### Added

 * `TokenPauseTransaction`
 * `TokenUnpauseTransaction`
 * `TokenPauseStatus`
 * `pauseKey` field in `TokenUpdateTransaction` and `TokenCreateTransaction`
 * `pauseKey` and `pauseStatus` fields in `TokenInfo` (`TokenInfoQuery`)

### Fixed

 * Added keep alive timeout of 10 seconds to all gRPC connections

### Added

* `Client.setTransportSecurity()` - Enable/Disable TLS for any node

### Changed

 * Updated `*.[execute|getReceipt|getRecord]()` methods to not use the asynchronous version underneath

### Fixed

 * `Transaction[Receipt|Record]Query` will no longer error when `TransactionReceipt.status` is not `SUCCESS`. Only `*.get[Receipt|Record]()` should error when `TransactionReceipt.status` is not `SUCCESS`.

## v2.1.0

### Added

 * `NftId.[to|from]string()` now uses format `1.2.3/4` instead of `1.2.3@4`
 * `TokenNftInfoQuery.setNftId()`
 * Support for automatic token associations
    * `TransactionRecord.automaticTokenAssociations`
    * `AccountInfo.maxAutomaticTokenAssociations`
    * `AccountCreateTransaction.maxAutomaticTokenAssociations`
    * `AccountUpdateTransaction.maxAutomaticTokenAssociations`
    * `TokenRelationship.automaticAssociation`
    * `TokenAssociation`
 * `networkName` as a supported config file options

## v2.1.0-beta.1

### Added

 * `NftId.[to|from]string()` now uses format `1.2.3/4` instead of `1.2.3@4`
 * `TokenNftInfoQuery.setNftId()`
 * Support for automatic token associations
    * `TransactionRecord.automaticTokenAssociations`
    * `AccountInfo.maxAutomaticTokenAssociations`
    * `AccountCreateTransaction.maxAutomaticTokenAssociations`
    * `AccountUpdateTransaction.maxAutomaticTokenAssociations`
    * `TokenRelationship.automaticAssociation`
    * `TokenAssociation`

## v2.0.14

### Deprecated

 * `TokenNftInfoQuery.byNftId()` - Use `TokenNftInfoQuery.setNftId()` instead
 * `TokenNftInfoQuery.byAccountId()` with no replacement
 * `TokenNftInfoQuery.byTokenId()` with no replacement
 * `TokenNftInfoQuery.[set|get]Start()` with no replacement
 * `TokenNftInfoQuery.[set|get]End()` with no replacement
 * `Client.networkName` can now be specified via config file

### v2.0.13

### Added

 * `Account[Create|Update]Transaction.[get|set]MaxAutomaticTokenAssociations`
 * `TokenAssociation` and `TransactionRecord.automaticTokenAssociations`
 * `AccountInfo.maxAutomaticTokenAssociations`
 * `TokenRelationship.automaticAssociation`
 * `TokenNftInfoQuery.setNftId()`
 * New status codes

### Deprecated

 * `TokenNftInfoQuery.[by|get]AccountId()` with no replacement
 * `TokenNftInfoQuery.[by|get]TokenId()` with no replacement
 * `TokenNftInfoQuery.[set|get]Start()` with no replacement
 * `TokenNftInfoQuery.[set|get]End()` with no replacement
 * `TokenNftInfoQuery.byNftId()` use `.setNftId()` instead

### Fixed

 * TLS connector failing when the networks address book did not have cert hashes


## v2.0.12

### Added

 * Support for TLS connections with Hedera Services nodes when network addresses end in `50212` or `443`
 * Added `FeeAssessmentMethod`.
 * Added `[get|set]AssessmentMethod()` to `CustomFractionalFee`
 * Added `CustomRoyaltyFee`
 * Added `payerAccountIdList` to `AssessedCustomFee`
 * Added fields to `FreezeTransaction`
 * Added `[min|max]Backoff` to `Client` and `Executable`

### Fixed

 * Bugs in [to|from]Bytes() in `TopicUpdateTransaction` and `TokenUpdateTransaction`

### Deprecated

 * Deprecated `Client.setMax[TransactionFee|QueryPayment]()`, added `Client.setDefaultMax[TransactionFee|QueryPayment]()` and `Client.getDefaultMax[TransactionFee|QueryPayment]()`

## v2.0.11

### Added

 * `ChunkedTransaction.getAllSignatures()`

### Fixed

 * `Transaction.getSignatures()` incorrectly building signature list
 * `TopicMessageQuery` pending messages being discarded on retry
 * `ChunkedTransaction.getAllTransactionHashesPerNode()` incorrectly building signature map
 * `ScheduleInfo.getScheduledTransaction()` still not setting max fee appropriately

### Changed

 * `*.setSerials()` will now clone list passed in to prevent changes

## v2.0.10

### Added

 * `Client.getRequestTimeout()`
 * `Client.pingAsync()` and `Client.pingAllAsync()` useful for validating all nodes within the
   network before executing any real request
 * `Client.[set|get]MaxAttempts()` default max attempts for all transactions
 * `Client.[set|get]MaxNodeAttempts()` set max attempts to retry a node which returns bad gRPC status
   such as `UNAVAILBLE`
 * `Client.[set|get]NodeWaitTime()` change the default delay before attempting a node again which has
   returned a bad gRPC status
 * `Client.setAutoValidateChecksums()` set whether checksums on ids will be automatically validated upon attempting to execute a transaction or query.  Disabled by default.  Check status with `Client.isAutoValidateChecksumsEnabled()`
 * `*Id.toString()` no longer stringifies with checksums.  Use `*Id.getChecksum()` to get the checksum that was parsed, or use `*Id.toStringWithChecksum(client)` to stringify with the correct checksum for that ID on the client's network.
 * `*Id.validateChecksum()` to validate a checksum.  Throws new `BadEntityIdException`
 * `Client.[set|get]NetworkName()` declare which network this client is connected to, for purposes of checksum validation.
 * `CustomFixedFee.[set|get]HbarAmount()` makes this fixed fee an Hbar fee of the specified amount
 * `CustomFixedFee.setDenominatingTokenToSameToken()` this fixed fee will be charged in the same token.

### Deprecated

 * `*Id.validate()` use `*Id.validateChecksum()` instead

### Fixed

 * `ScheduleInfo.getTransaction()` incorrectly setting max transaction fee to 2 Hbars

## v2.0.9

### Fixed

 * `PrivateKey.legacyDerive()` should behave the same as other SDKs

### Removed

 * `*.addCustomFee()` use `*.setCustomFees()` instead

## v2.0.9-beta.2

### Fixed

 * `TokenUpdateTransaction.clearAutoRenewAccountId()`
 * Scheduled `TransferTransaction`

## v2.0.9-beta.1

### Added

 * Support for NFTS
    * Creating NFT tokens
    * Minting NFTs
    * Burning NFTs
    * Transfering NFTs
    * Wiping NFTs
    * Query NFT information
 * Support for Custom Fees on tokens:
    * Setting custom fees on a token
    * Updating custom fees on an existing token

## v2.0.8

### Added

 * Sign on demand functionality which should improve performance slightly

### Fixed

 * `AccountBalance.tokenDecimals` incorrectly using `Long` as the key in the map instead of
   `TokenId`. Since this was a major bug making `tokenDecimals` completely unusable, the change
   has been made directly on `tokenDecimals` instead of deprecating and adding another field.

## v2.0.7

### Added

 * Support for entity ID checksums which are validated whenever a request begins execution.
   This includes the IDs within the request, the account ID within the transaction ID, and
   query responses will contain entity IDs with a checksum for the network the query was executed on.
 * Node validation before execution
 * Null checks for most parameters to catch stray `NullPointerException`'s

### Fixed

 * `RequestType` missing `UNCHECKED_SUBMIT` for `toString()` and `valueOf()` methods.
 * `FeeSchedules` incorrectly serializing nulls causing `NullPointerException`

## v2.0.6

### Added

-   Add `FeeSchedule` type to allow a structured parse of file `0.0.111`

-   Support for setting `maxBackoff`, `maxAttempts`, `retryHandler`, and `completionHandler` in `TopicMessageQuery`

-   Default logging behavior to `TopicMessageQuery` if an error handler or completion handler was not set

-   (Internal) CI is run significantly more often, and against previewnet and the master branch of hedera-services.

-   Expose `tokenDecimals` from `AccountBalance`

### Fixed

-   `TopicMessageQuery` retry handling; this should retry on more gRPC errors

-   `TopicMessageQuery` max retry timeout; before this would could wait up to 4m with no feedback

-   `Client` should be more thread safe

## v2.0.5

### Added

-   Support `memo` for Tokens, Accounts, and Files.

### Fixed

-   Scheduled transaction support: `ScheduleCreateTransaction`, `ScheduleDeleteTransaction`, and `ScheduleSignTransaction`
-   HMAC Calculation Does Not Include IV [NCC-E001154-010]
-   Non-Constant Time Lookup of Mnemonic Words [NCC-E001154-009]
-   Decreased `CHUNK_SIZE` 4096->1024 and increased default max chunks 10->20
-   Remove use of `computeIfAbsent` and `putIfAbsent` from JDK7 builds

### Deprecated

-   `new TransactionId(AccountId, Instant)` - Use `TransactionId.withValidStart()` instead.

## v2.0.5-beta.9

### Fixed

-   `TransferTransaction.addTokenTransfer()` was correctly adding tokens
-   HMAC Calculation Does Not Include IV [NCC-E001154-010]
-   Non-Constant Time Lookup of Mnemonic Words [NCC-E001154-009]
-   Decreased `CHUNK_SIZE` 4096->1024 and increased default max chunks 10->20
-   Renamed `ScheduleInfo.getTransaction()` -> `ScheduleInfo.getScheduledTransaction()`

## v2.0.5-beta.8

### Fixed

-   Remove use of `computeIfAbsent` and `putIfAbsent` from JDK7 builds

## v2.0.5-beta.7

### Fixed

-   Scheduled transactions should use new HAPI protobufs
-   `ReceiptPrecheckException` should be thrown when the erroring status was in the `TransactionReceipt`
-   Removed `nonce` from `TransactionId`
-   `Transaction[Receipt|Record]Query` should not error for status `IDENTICAL_SCHEDULE_ALREADY_CREATED`
    because the other fields on the receipt are present with that status.
-   `ScheduleMultiSigExample` should use updated scheduled transaction API

### Removed

-   `ScheduleCreateTransaction.addScheduledSignature()`
-   `ScheduleCreateTransaction.getScheduledSignatures()`
-   `ScheduleSignTransaction.addScheduledSignature()`
-   `ScheduleSignTransaction.getScheduledSignatures()`

## v2.0.5-beta.6

### Added

-   Support for old `proto.Transaction` raw bytes in `Transaction.fromBytes()`

## v2.0.5-beta.5

### Added

-   `TransactionRecord.scheduleRef` - Reference to the scheduled transaction
-   `TransactionReceipt.scheduledTransactionId`
-   `ScheduleInfo.scheduledTransactionId`
-   Feature to copy `TransactionId` of a transaction being scheduled
    to the parent `ScheduleCreateTransaction` if one is set.

### Fixed

-   `TransactionId.toBytes()` should support `nonce` if set
-   `TransactionId.fromBytes()` should support `nonce` if set

## v2.0.5-beta.4

### Added

-   Support `memo` for Tokens, Accounts, and Files.
-   `TransactionId.fromString()` should support nonce and scheduled.

## v2.0.5-beta.3

### Changed

-   `TransactionId.toString()` will append `?scheduled` for scheduled transaction IDs, and
    transaction IDs created from nonce will print in hex.

### Added

-   Support for scheduled and nonce in `TransactionId`
    -   `TransactionId.withNonce()` - Supports creating transaction ID with random bytes.
    -   `TransactionId.[set|get]Scheduled()` - Supports scheduled transaction IDs.
-   `TransactionId.withValidStart()`

### Fixed

-   `ScheduleCreateTransaction.setTransaction()` and `Transaction.schedule()` not correctly setting
    existing signatures.

### Deprecated

-   `new TransactionId(AccountId, Instant)` - Use `TransactionId.withValidStart()` instead.

## v2.0.5-beta.2

### Fixed

-   `Schedule[Create|Sign]Transaction.addScheduleSignature()` didn't save added signatures correctly.

## v2.0.5-beta.1

### Added

-   Support for scheduled transactions.
    -   `ScheduleCreateTransaction` - Create a new scheduled transaction
    -   `ScheduleSignTransaction` - Sign an existing scheduled transaction on the network
    -   `ScheduleDeleteTransaction` - Delete a scheduled transaction
    -   `ScheduleInfoQuery` - Query the info including `bodyBytes` of a scheduled transaction
    -   `ScheduleId`

## v2.0.2

### Changes

-   Implement `Client.forName()` to support construction of client from network name.
-   Implement `PrivateKey.verifyTransaction()` to allow a user to verify a transaction was signed with a partiular key.
-   Rename `HederaPreCheckStatusException` to `PrecheckStatusException` and deprecate `HederaPreCheckStatusException`
-   Rename `HederaReceipStatusException` to `ReceipStatusException` and deprecate `HederaReceipStatusException`

## v2.0.1

### Bug Fixes

#### `TokenCreateTransaction`

-   `long getAutoRenewPeriod()` -> `Duration getAutoRenewPeriod()`
-   `setAutoRenewPeriod(long)` -> `setAutoRenewPeriod(Duration)`
-   `long getExpirationTime()` -> `Instant getExpirationTime()`
-   `setExpirationTime(long)` -> `setExpirationTime(Instant)`

#### `TokenUpdateTransaction`

-   `long getAutoRenewPeriod()` -> `Duration getAutoRenewPeriod()`
-   `setAutoRenewPeriod(long)` -> `setAutoRenewPeriod(Duration)`
-   `long getExpirationTime()` -> `Instant getExpirationTime()`
-   `setExpirationTime(long)` -> `setExpirationTime(Instant)`

#### `TokenInfo`

-   `AccountId treasury()` -> `AccountId treasuryAccountId()`
-   `long autoRenewPeriod()` -> `Duration autoRenewPeriod()`
-   `long expirationTime()` -> `Instant expirationTime()`

## v2.0.0

### General changes

-   No longer support the use of `long` for `Hbar` parameters. Meaning you can no longer do
    `AccountCreateTransaction().setInitialBalance(5)` and instead **must**
    `AccountCreateTransaction().setInitialBalance(new Hbar(5))`. This of course applies to more than just
    `setInitialBalance()`.
-   Any method that used to require a `PublicKey` will now require `Key`.
    -   `AccountCreateTransaction.setKey(PublicKey)` is now `AccountCreateTransaction.setKey(Key)` as an example.
-   All `Id` types (`Account`, `File`, `Contract`, `Topic`, and `TransactionId`)
    -   Support `fromBytes()` and `toBytes()`
    -   No longer have the `toProto()` method.
-   The use of `Duration` in the SDK will be either `java.time.Duration` or `org.threeten.bp.Duration` depending
    on which JDK and platform you're developing on.
-   The use of `Instant` in the SDK will be either `java.time.Instant` or `org.threeten.bp.Instant` depending
    on which JDK and platform you're developing on.
-   All transactions and queries will now attempt to execute on more than one node.
-   More `getCostAsync` and `executeAsync` variants
    -   `void executeAsync(Client)`
    -   `Future executeAsync(Client, BiConsumer<O, T>)`
    -   `void executeAsync(Client, Duration timeout, BiConsumer<O, T>)`
    -   `void getCostAsync(Client)`
    -   `Future getCostAsync(Client, BiConsumer<O, T>)`
    -   `void getCostAsync(Client, Duration timeout, BiConsumer<O, T>)`
-   Building different types from a protobuf type is no longer supported. Use `fromBytes` instead.
-   `getSignatureCase()` is no longer accessible
-   Field which were `byte[]` are now `ByteString` to prevent extra copy operation. This includes
    the response type of `FileContentsQuery`

### Renamed Classes

-   `ConsensusSubmitMessageTransaction` -> `MessageSubmitTransaction`
-   `ConsensusTopicCreateTransaction` -> `TopicCreateTransaction`
-   `ConsensusTopicDeleteTransaction` -> `TopicDeleteTransaction`
-   `ConsensusTopicUpdateTransaction` -> `TopicUpdateTransaction`
-   `ConsensusTopicId` -> `TopicId`
-   `Ed25519PublicKey` -> `PublicKey`
-   `Ed25519PrivateKey` -> `PrivateKey`

### Removed Classes

-   `HederaNetworkException`
-   `MnemonicValidationResult`
-   `HederaConstants`
-   `ThresholdKey` use `KeyList.withThreshold()` instead.

### New Classes

-   LiveHash: Support for Hedera LiveHashes
-   Key: A common base for the signing authority or key entities in Hedera may have.

### Client

#### Renamed

-   `Client()` -> `Client.forNetwork()`
-   `Client.fromFile()` -> `Client.fromJsonFile()`
-   `Client.replaceNodes()` -> `Client.setNetwork()`

### PrivateKey

#### Changes

-   `sign()` no longer requires offset or length parameters

#### Removed

-   `writePem()`

### PublicKey

#### Added

-   `verify()` verifies the message was signed by public key

### Hbar

#### Renamed

-   `as()` -> `to()`
-   `asTinybar()` -> `toTinybars()`
-   `fromTinybar()` -> `fromTinybars()`

#### Added

-   `negated()`
-   `getValue()`

#### Removed

-   `Hbar(BigDecimal, HbarUnit)`
-   `Hbar.from(long)`
-   `Hbar.from(BigDecimal)`
-   `Hbar.of()`

### KeyList

#### Added

-   `KeyList.withThreshold()`
-   `size()`
-   `isEmpty()`
-   `contains()`
-   `containsAll()`
-   `iterator()`
-   `toArray()`
-   `remove()`
-   `removeAll()`
-   `retainAll()`
-   `clear()`
-   `toString()`

### Mnemonic

#### Renamed

-   `Mnemonic(List<? extends CharSequence>)` -> `Mnemonic.fromWords() throws BadMnemonicException`

### ContractId

#### Added

-   `ContractId(long)`

#### Removed

-   `toKeyProto()`
-   `implements PublicKey` meaning it can no longer be used in place of a Key

### FileId

#### Added

-   `FileId(long)`

#### Removed

-   `fromSolidityAddress()`
-   `toSolidityAddress()`

### TransactionId

#### Added

-   `TransactionId.withValidStart()`
-   `TransactionId.generate()`

### Transaction

#### Added

-   `Transaction.hash()`
-   `Transaction.signWithOperator()`

#### Removed

-   `getReceipt()`
-   `getRecord()`

### QueryBuilder

#### Removed

-   `toProto()`
-   `setPaymentTransaction()`

### TransactionBuilder

### AccountInfo

#### Added

-   `List<LiveHash> liveHashes`

### AccountDeleteTransaction

#### Renamed

-   `setDeleteAccountId()` -> `setAccountId()`
-   Removed `addKey()`, use `setKeys(Key...)` instead.

### FileUpdateTransaction

-   Removed `addKey()`, use `setKeys(Key...)` instead.

## v1.1.4

### Added

-   Support for loading Ed25519 keys from encrypted PEM files (generated from OpenSSL).

-   Add a method to validate a mnemonic word list for accurate entry.

### Fixed

-   Fixed `TransactionReceiptQuery` not waiting for consensus some times.

## v1.1.3

### Added

-   Add additional error classes to allow more introspection on errors:
    -   `HederaPrecheckStatusException` - Thrown when the transaction fails at the node (the precheck)
    -   `HederaReceiptStatusException` - Thrown when the receipt is checked and has a failing status. The error object contains the full receipt.
    -   `HederaRecordStatusException` - Thrown when the record is checked and it has a failing status. The error object contains the full record.

### Fixed

-   Add missing `setTransferAccountId` and `setTransferContractId` methods to
    `ContractDeleteTransaction`

-   Override `executeAsync` to sign by the operator (if not already)

### Deprecated

-   Deprecate `toSolidityAddress` and `fromSolidityAddress` on `FileId`

## v1.1.2

### Fixed

-   https://github.com/hashgraph/hedera-sdk-java/issues/350

## v1.1.1

### Fixed

-   https://github.com/hashgraph/hedera-sdk-java/issues/342

## v1.1.0

### Added

Add support for Hedera Consensus Service (HCS).

-   Add `ConsensusTopicCreateTransaction`, `ConsensusTopicUpdateTransaction`, `ConsensusTopicDeleteTransaction`, and `ConsensusMessageSubmitTransaction` transactions

-   Add `ConsensusTopicInfoQuery` query (returns `ConsensusTopicInfo`)

-   Add `MirrorClient` and `MirrorConsensusTopicQuery` which can be used to listen for HCS messages from a mirror node

## v1.0.0

Removed all deprecated APIs from v1.0.0.

### Changed

-   Instead of returning `ResponseCodeEnum` from the generated protos, return a new `Status` type
    that wraps that and provides some Java conveniences.

-   Rename `HederaException` to `HederaStatusException`

-   Rename `QueryBuilder.MaxPaymentExceededException` to `MaxQueryPaymentExceededException`

-   Change `AccountBalanceQuery` to return `Hbar` (instead of `Long`)

-   Change `ContractGetBytecodeQuery` to return `byte[]` (instead of the internal proto type)

-   Remove `GetBySolidityIdQuery`. Instead, you should use `AccountId.toSolidityAddress`.

-   Change `ContractRecordsQuery` to return `TransactionRecord[]`

## v0.9.0

### Changed

All changes are not immediately breaking as the previous method still should exist and be working. The previous methods are flagged as deprecated and will be removed upon `v1.0`.

-   Transactions and queries do not take `Client` in the constructor; instead, `Client` is passed to `execute`.

-   Removed `Transaction.executeForReceipt` and `Transaction.executeForRecord`

    These methods have been identified as harmful as they hide too much. If one fails, you do not know if the transaction failed to execute; or, the receipt/record could not be retrieved. In a mission-critical application, that is, of course, an important distinction.

    Now there is only `Transaction.execute` which returns a `TransactionId`. If you don't care about waiting for consensus or retrieving a receipt/record in your application, you're done. Otherwise you can now use any `TransactionId` and ask for the receipt/record (with a stepped retry interval until consensus) with `TransactionId.getReceipt` and `TransactionId.getRecord`.

    v0.8.x and below

    ```java
    AccountId newAccountId = new AccountCreateTransaction(hederaClient)
        .setKey(newKey.getPublicKey())
        .setInitialBalance(1000)
        .executeForReceipt() // TransactionReceipt
        .getAccountId();
    ```

    v0.9.x

    ```java
    AccountId newAccountId = new AccountCreateTransaction()
        .setKey(newKey.getPublicKey())
        .setInitialBalance(1000)
        .execute(hederaClient) // TranactionId
        .getReceipt(hederaClient) // TransactionReceipt
        .getAccountId();
    ```

-   `TransactionReceipt`, `AccountInfo`, `TransactionRecord`, etc. now expose public final fields instead of getters (where possible and it makes sense).

-   Rename `getCallResult` and `getCreateResult` to `getContractExecuteResult` and `getContractCreateResult` for consistency

-   `TransactionBuilder.setMemo` is renamed to `TransactionBuilder.setTransactionMemo` to avoid confusion
    as there are 2 other kinds of memos on transactions

-   `CallParams` is removed in favor of `ContractFunctionParams` and closely mirrors type names from solidity

    -   `addInt32`
    -   `addInt256Array`
    -   `addString`
    -   etc.

-   `ContractFunctionResult` now closely mirrors the solidity type names

    -   `getInt32`
    -   etc.

-   `setFunctionParams(params)` on `ContractCallQuery` and `ContractExecuteTransaction` is now
    `setFunction(name, params)`

### Added

-   `TransactionId.getReceipt`

-   `TransactionId.getRecord`

-   `FileId.ADDRESS_BOOK`, `FileId.FEE_SCHEDULE`, `FileId.EXCHANGE_RATES`

-   Experimental support for the Hedera Consensus Service (HCS). HCS is not yet generally available but if you have access
    the SDK can work with the current iteration of it. Due to its experimental nature, a system property must be set before use.

    ```java
    System.setPropery("com.hedera.hashgraph.sdk.experimental", "true")
    ```

-   `Client.forTestnet` makes a new client configured to talk to TestNet (use `.setOperator` to set an operater)

-   `Client.forMainnet` makes a new client configured to talk to Mainnet (use `.setOperator` to set an operater)

### Fixes

-   `FileCreateTransaction` sets a default expiration time; fixes `AUTORENEW_DURATION_NOT_IN_RANGE`.

-   `BUSY` is now internally retried in all cases.

-   The maximum query payment is now defaulted to 1 Hbar. By default, just before a query is executed we ask Hedera how much the query will cost and if it costs under the defined maximum, an exact payment is sent.

### Removed

-   `Transaction` and `Query` types related to claims

## v0.8.0

Fixes compatibility with Android.

## Breaking Changes

-   The `Key` interface has been renamed to `PublicKey`
-   You are now required to depend on the gRPC transport dependency for your specific environment

#### Maven

```xml
<!-- SELECT ONE: -->
<!-- netty transport (for server or desktop applications) -->
<dependency>
  <groupId>io.grpc</groupId>
  <artifactId>grpc-netty-shaded</artifactId>
  <version>1.24.0</version>
</dependency>
<!-- netty transport, unshaded (if you have a matching Netty dependency already) -->
<dependency>
  <groupId>io.grpc</groupId>
  <artifactId>grpc-netty</artifactId>
  <version>1.24.0</version>
</dependency>
<!-- okhttp transport (for lighter-weight applications or Android) -->
<dependency>
  <groupId>io.grpc</groupId>
  <artifactId>grpc-okhttp</artifactId>
  <version>1.24.0</version>
</dependency>
```

#### Gradle

```groovy
// SELECT ONE:
// netty transport (for high throughput applications)
implementation 'io.grpc:grpc-netty-shaded:1.24.0'
// netty transport, unshaded (if you have a matching Netty dependency already)
implementation 'io.grpc:grpc-netty:1.24.0'
// okhttp transport (for lighter-weight applications or Android)
implementation 'io.grpc:grpc-okhttp:1.24.0'
```<|MERGE_RESOLUTION|>--- conflicted
+++ resolved
@@ -16,17 +16,14 @@
 
 ### Fixed
  - Misleading logging when an unhealthy node is hit
-<<<<<<< HEAD
- - ECDSA secp256k1 keys now support derivation
-
-### Deprecated
- - `Mnemonic.toPrivateKey()` use `Mnemonic.toStandard[Ed25519|ECDSAsecp256k1]PrivateKey` instead
- - `PrivateKey.fromMnemonic()` use `Mnemonic.toStandard[Ed25519|ECDSAsecp256k1]PrivateKey` instead
-=======
  - Default mirror node for mainnet is now `mainnet-public.mirrornode.hedera.com:443` instead of `mainnet-public.mirrornode.hedera.com:5600`
  - Default mirror node for testnet is now `testnet.mirrornode.hedera.com:443` instead of `hcs.testnet.mirrornode.hedera.com:5600`
  - Default mirror node for previewnet is now `previewnet.mirrornode.hedera.com:443` instead of `hcs.previewnet.mirrornode.hedera.com:5600`
->>>>>>> b910e631
+ - ECDSA secp256k1 keys now support derivation
+
+### Deprecated
+ - `Mnemonic.toPrivateKey()` use `Mnemonic.toStandard[Ed25519|ECDSAsecp256k1]PrivateKey` instead
+ - `PrivateKey.fromMnemonic()` use `Mnemonic.toStandard[Ed25519|ECDSAsecp256k1]PrivateKey` instead
 
 ## 2.19.0
 

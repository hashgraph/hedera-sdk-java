dependencies {
    implementation project(":executable-annotation")

<<<<<<< HEAD
	implementation 'com.squareup:javapoet:1.13.0'
=======
    implementation 'com.squareup:javapoet:1.13.0'

    implementation "org.threeten:threetenbp:1.5.0"

    implementation "net.sourceforge.streamsupport:streamsupport:1.7.2"
    implementation "net.sourceforge.streamsupport:streamsupport-cfuture:1.7.2"
>>>>>>> 91354688
}<|MERGE_RESOLUTION|>--- conflicted
+++ resolved
@@ -1,14 +1,5 @@
 dependencies {
     implementation project(":executable-annotation")
 
-<<<<<<< HEAD
 	implementation 'com.squareup:javapoet:1.13.0'
-=======
-    implementation 'com.squareup:javapoet:1.13.0'
-
-    implementation "org.threeten:threetenbp:1.5.0"
-
-    implementation "net.sourceforge.streamsupport:streamsupport:1.7.2"
-    implementation "net.sourceforge.streamsupport:streamsupport-cfuture:1.7.2"
->>>>>>> 91354688
 }
--- conflicted
+++ resolved
@@ -8,10 +8,7 @@
 import com.hedera.hashgraph.sdk.TopicMessageQuery;
 import com.hedera.hashgraph.sdk.TopicMessageSubmitTransaction;
 import com.hedera.hashgraph.sdk.TransactionReceipt;
-<<<<<<< HEAD
-=======
 import com.hedera.hashgraph.sdk.TransactionResponse;
->>>>>>> 3605b039
 import io.github.cdimascio.dotenv.Dotenv;
 
 import java.nio.charset.StandardCharsets;
@@ -36,7 +33,6 @@
 
         TransactionResponse transactionResponse = new TopicCreateTransaction()
             .execute(client);
-
 
         TransactionReceipt transactionReceipt = transactionResponse.getReceipt(client);
 

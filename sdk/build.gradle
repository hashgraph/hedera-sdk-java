--- conflicted
+++ resolved
@@ -58,19 +58,6 @@
 	testRuntimeOnly "io.grpc:grpc-netty-shaded:1.45.1"
 	integrationTestRuntimeOnly 'io.grpc:grpc-netty-shaded:1.45.1'
 
-<<<<<<< HEAD
-=======
-	// NOTE: This is to support Android API < 24. Once it becomes acceptable to require API 24+ we can drop this and
-	//       use CompletableFuture directly.
-	// https://github.com/stefan-zobel/streamsupport
-	// https://developer.android.com/about/dashboards/index.html
-	api "net.sourceforge.streamsupport:streamsupport:1.7.4"
-	api "net.sourceforge.streamsupport:streamsupport-cfuture:1.7.4"
-
-	// NOTE: This is to support Android API < 26.
-	api "org.threeten:threetenbp:1.6.0"
-
->>>>>>> 772a8d99
 	implementation "com.google.code.gson:gson:2.9.0"
 
 	testImplementation "io.github.json-snapshot:json-snapshot:1.0.17"

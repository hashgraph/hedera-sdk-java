syntax = "proto3";

package proto;

/*-
 * ‌
 * Hedera Network Services Protobuf
 * ​
 * Copyright (C) 2018 - 2022 Hedera Hashgraph, LLC
 * ​
 * Licensed under the Apache License, Version 2.0 (the "License");
 * you may not use this file except in compliance with the License.
 * You may obtain a copy of the License at
 *
 *      http://www.apache.org/licenses/LICENSE-2.0
 *
 * Unless required by applicable law or agreed to in writing, software
 * distributed under the License is distributed on an "AS IS" BASIS,
 * WITHOUT WARRANTIES OR CONDITIONS OF ANY KIND, either express or implied.
 * See the License for the specific language governing permissions and
 * limitations under the License.
 * ‍
 */

option java_package = "com.hedera.hashgraph.sdk.proto";
// <<<pbj.java_package = "com.hedera.hapi.node.token">>> This comment is special code for setting PBJ Compiler java package
option java_multiple_files = true;

import "timestamp.proto";
import "duration.proto";
import "basic_types.proto";
import "query_header.proto";
import "response_header.proto";
import "crypto_add_live_hash.proto";
import "google/protobuf/wrappers.proto";

/**
 * Get all the information about an account, including the balance. This does not get the list of
 * account records.
 */
message CryptoGetInfoQuery {
    /**
     * Standard info sent from client to node, including the signed payment, and what kind of
     * response is requested (cost, state proof, both, or neither).
     */
    QueryHeader header = 1;

    /**
     * The account ID for which information is requested
     */
    AccountID accountID = 2;
}

/**
 * Response when the client sends the node CryptoGetInfoQuery
 */
message CryptoGetInfoResponse {
    /**
     * Standard response from node to client, including the requested fields: cost, or state proof,
     * or both, or neither
     */
    ResponseHeader header = 1;

    message AccountInfo {
        /**
         * The account ID for which this information applies
         */
        AccountID accountID = 1;

        /**
         * The Contract Account ID comprising of both the contract instance and the cryptocurrency
         * account owned by the contract instance, in the format used by Solidity
         */
        string contractAccountID = 2;

        /**
         * If true, then this account has been deleted, it will disappear when it expires, and all
         * transactions for it will fail except the transaction to extend its expiration date
         */
        bool deleted = 3;

        /**
         * [Deprecated] The Account ID of the account to which this is proxy staked. If proxyAccountID is null,
         * or is an invalid account, or is an account that isn't a node, then this account is
         * automatically proxy staked to a node chosen by the network, but without earning payments.
         * If the proxyAccountID account refuses to accept proxy staking , or if it is not currently
         * running a node, then it will behave as if proxyAccountID was null.
         */
        AccountID proxyAccountID = 4 [deprecated = true];

        /**
         * The total number of tinybars proxy staked to this account
         */
        int64 proxyReceived = 6;

        /**
         * The key for the account, which must sign in order to transfer out, or to modify the
         * account in any way other than extending its expiration date.
         */
        Key key = 7;

        /**
         * The current balance of account in tinybars
         */
        uint64 balance = 8;

        /**
         * [Deprecated]. The threshold amount, in tinybars, at which a record is created of any
         * transaction that decreases the balance of this account by more than the threshold
         */
        uint64 generateSendRecordThreshold = 9 [deprecated=true];

        /**
         * [Deprecated]. The threshold amount, in tinybars, at which a record is created of any
         * transaction that increases the balance of this account by more than the threshold
         */
        uint64 generateReceiveRecordThreshold = 10 [deprecated=true];

        /**
         * If true, no transaction can transfer to this account unless signed by this account's key
         */
        bool receiverSigRequired = 11;

        /**
         * The TimeStamp time at which this account is set to expire
         */
        Timestamp expirationTime = 12;

        /**
         * The duration for expiration time will extend every this many seconds. If there are
         * insufficient funds, then it extends as long as possible. If it is empty when it expires,
         * then it is deleted.
         */
        Duration autoRenewPeriod = 13;

        /**
         * All of the livehashes attached to the account (each of which is a hash along with the
         * keys that authorized it and can delete it)
         */
        repeated LiveHash liveHashes = 14;

        /**
         * [DEPRECATED] The metadata of the tokens associated to the account. This field was 
         * deprecated by <a href="https://hips.hedera.com/hip/hip-367">HIP-367</a>, which allowed 
         * an account to be associated to an unlimited number of tokens. This scale makes it more 
         * efficient for users to consult mirror nodes to review their token associations.
         */
        repeated TokenRelationship tokenRelationships = 15 [deprecated = true];

        /**
         * The memo associated with the account
         */
        string memo = 16;

        /**
         * The number of NFTs owned by this account
         */
        int64 ownedNfts = 17;

        /**
         * The maximum number of tokens that an Account can be implicitly associated with.
         */
        int32 max_automatic_token_associations = 18;

        /**
         * The alias of this account
         */
        bytes alias = 19;

        /**
         * The ledger ID the response was returned from; please see <a href="https://github.com/hashgraph/hedera-improvement-proposal/blob/master/HIP/hip-198.md">HIP-198</a> for the network-specific IDs. 
         */
        bytes ledger_id = 20;

        /**
         * The ethereum transaction nonce associated with this account.
         */
        int64 ethereum_nonce = 21;

        /**
         * Staking metadata for this account.
         */
        StakingInfo staking_info = 22;

<<<<<<< HEAD
=======

        /**
         * If present, the account that will be charged for auto-renewal of this account. If not set, 
         * or set to an account with zero hbar balance, the account's own hbar balance will be used to
         * cover auto-renewal fees.
         */
        AccountID auto_renew_account = 23;

>>>>>>> 196e239f
        /**
         * List of virtual addresses each of which is an EVM address that maps to an ECDSA key pair a user must prove ownership of.
         */
        repeated VirtualAddress virtual_addresses = 24;
    }

    /**
     * Info about the account (a state proof can be generated for this)
     */
    AccountInfo accountInfo = 2;
}<|MERGE_RESOLUTION|>--- conflicted
+++ resolved
@@ -140,9 +140,9 @@
         repeated LiveHash liveHashes = 14;
 
         /**
-         * [DEPRECATED] The metadata of the tokens associated to the account. This field was 
-         * deprecated by <a href="https://hips.hedera.com/hip/hip-367">HIP-367</a>, which allowed 
-         * an account to be associated to an unlimited number of tokens. This scale makes it more 
+         * [DEPRECATED] The metadata of the tokens associated to the account. This field was
+         * deprecated by <a href="https://hips.hedera.com/hip/hip-367">HIP-367</a>, which allowed
+         * an account to be associated to an unlimited number of tokens. This scale makes it more
          * efficient for users to consult mirror nodes to review their token associations.
          */
         repeated TokenRelationship tokenRelationships = 15 [deprecated = true];
@@ -168,7 +168,7 @@
         bytes alias = 19;
 
         /**
-         * The ledger ID the response was returned from; please see <a href="https://github.com/hashgraph/hedera-improvement-proposal/blob/master/HIP/hip-198.md">HIP-198</a> for the network-specific IDs. 
+         * The ledger ID the response was returned from; please see <a href="https://github.com/hashgraph/hedera-improvement-proposal/blob/master/HIP/hip-198.md">HIP-198</a> for the network-specific IDs.
          */
         bytes ledger_id = 20;
 
@@ -182,17 +182,14 @@
          */
         StakingInfo staking_info = 22;
 
-<<<<<<< HEAD
-=======
-
-        /**
-         * If present, the account that will be charged for auto-renewal of this account. If not set, 
+
+        /**
+         * If present, the account that will be charged for auto-renewal of this account. If not set,
          * or set to an account with zero hbar balance, the account's own hbar balance will be used to
          * cover auto-renewal fees.
          */
         AccountID auto_renew_account = 23;
 
->>>>>>> 196e239f
         /**
          * List of virtual addresses each of which is an EVM address that maps to an ECDSA key pair a user must prove ownership of.
          */

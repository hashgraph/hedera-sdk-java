--- conflicted
+++ resolved
@@ -35,13 +35,9 @@
     }
 
     @Override
-    @FunctionalExecutable(type = "java.util.List<TransactionId>")
+    @FunctionalExecutable(type = "java.util.List<TransactionResponse>")
     public final CompletableFuture<List<TransactionResponse>> executeAllAsync(Client client) {
-<<<<<<< HEAD
         List<CompletableFuture<TransactionResponse>> futures = new ArrayList<>();
-=======
-        List<CompletableFuture<TransactionId>> futures = new ArrayList<>();
->>>>>>> 99dd8530
 
         for (Transaction transaction : transactions) {
             futures.add(transaction.executeAsync(client));

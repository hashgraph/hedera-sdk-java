/*-
 *
 * Hedera Java SDK
 *
 * Copyright (C) 2020 - 2022 Hedera Hashgraph, LLC
 *
 * Licensed under the Apache License, Version 2.0 (the "License");
 * you may not use this file except in compliance with the License.
 * You may obtain a copy of the License at
 *
 *      http://www.apache.org/licenses/LICENSE-2.0
 *
 * Unless required by applicable law or agreed to in writing, software
 * distributed under the License is distributed on an "AS IS" BASIS,
 * WITHOUT WARRANTIES OR CONDITIONS OF ANY KIND, either express or implied.
 * See the License for the specific language governing permissions and
 * limitations under the License.
 *
 */
package com.hedera.hashgraph.sdk;

import com.google.common.base.MoreObjects;
import com.google.protobuf.InvalidProtocolBufferException;
import com.hedera.hashgraph.sdk.proto.GrantedTokenAllowance;

import javax.annotation.Nullable;
import java.util.Objects;

/**
 * An approved allowance of token transfers for a spender.
 *
 * {@link https://docs.hedera.com/guides/docs/hedera-api/basic-types/tokenallowance}
 */
public class TokenAllowance {
    /**
     * The token that the allowance pertains to
     */
    @Nullable
    public final TokenId tokenId;
    /**
     * The account ID of the hbar owner (ie. the grantor of the allowance)
     */
    @Nullable
    public final AccountId ownerAccountId;
    /**
     * The account ID of the spender of the hbar allowance
     */
    @Nullable
    public final AccountId spenderAccountId;
    /**
     * The amount of the spender's token allowance
     */
    public final long amount;

    /**
     * Constructor.
     *
     * @param tokenId                   the token id
     * @param ownerAccountId            the grantor account id
     * @param spenderAccountId          the spender account id
     * @param amount                    the token allowance
     */
    TokenAllowance(
        @Nullable TokenId tokenId,
        @Nullable AccountId ownerAccountId,
        @Nullable AccountId spenderAccountId,
        long amount
    ) {
        this.tokenId = tokenId;
        this.ownerAccountId = ownerAccountId;
        this.spenderAccountId = spenderAccountId;
        this.amount = amount;
    }

    /**
     * Create a token allowance from a protobuf.
     *
     * @param allowanceProto            the protobuf
     * @return                          the new token allowance
     */
    static TokenAllowance fromProtobuf(com.hedera.hashgraph.sdk.proto.TokenAllowance allowanceProto) {
        return new TokenAllowance(
            allowanceProto.hasTokenId() ? TokenId.fromProtobuf(allowanceProto.getTokenId()) : null,
            allowanceProto.hasOwner() ? AccountId.fromProtobuf(allowanceProto.getOwner()) : null,
            allowanceProto.hasSpender() ? AccountId.fromProtobuf(allowanceProto.getSpender()) : null,
            allowanceProto.getAmount()
        );
    }

    /**
     * Create a token allowance from a protobuf.
     *
     * @param allowanceProto            the protobuf
     * @return                          the new token allowance
     */
    static TokenAllowance fromProtobuf(GrantedTokenAllowance allowanceProto) {
        return new TokenAllowance(
            allowanceProto.hasTokenId() ? TokenId.fromProtobuf(allowanceProto.getTokenId()) : null,
            null,
            allowanceProto.hasSpender() ? AccountId.fromProtobuf(allowanceProto.getSpender()) : null,
            allowanceProto.getAmount()
        );
    }

<<<<<<< HEAD
    /**
     * Create a token allowance from a byte array.
     *
     * @param bytes                     the byte array
     * @return                          the new token allowance
     * @throws InvalidProtocolBufferException
     */
=======
>>>>>>> 50cb5db2
    public static TokenAllowance fromBytes(byte[] bytes) throws InvalidProtocolBufferException {
        return fromProtobuf(com.hedera.hashgraph.sdk.proto.TokenAllowance.parseFrom(Objects.requireNonNull(bytes)));
    }

<<<<<<< HEAD
    /**
     * Validate the configured client.
     *
     * @param client                    the configured client
     * @throws BadEntityIdException
     */
=======
>>>>>>> 50cb5db2
    void validateChecksums(Client client) throws BadEntityIdException {
        if (tokenId != null) {
            tokenId.validateChecksum(client);
        }
        if (ownerAccountId != null) {
            ownerAccountId.validateChecksum(client);
        }
        if (spenderAccountId != null) {
            spenderAccountId.validateChecksum(client);
        }
    }

    /**
     * @return                          the protobuf representation
     */
    com.hedera.hashgraph.sdk.proto.TokenAllowance toProtobuf() {
        var builder = com.hedera.hashgraph.sdk.proto.TokenAllowance.newBuilder()
            .setAmount(amount);
        if (tokenId != null) {
            builder.setTokenId(tokenId.toProtobuf());
        }
        if (ownerAccountId != null) {
            builder.setOwner(ownerAccountId.toProtobuf());
        }
        if (spenderAccountId != null) {
            builder.setSpender(spenderAccountId.toProtobuf());
        }
        return builder.build();
    }

    /**
     * @return                          the protobuf representation
     */
    GrantedTokenAllowance toGrantedProtobuf() {
        var builder = GrantedTokenAllowance.newBuilder()
            .setAmount(amount);
        if (tokenId != null) {
            builder.setTokenId(tokenId.toProtobuf());
        }
        if (spenderAccountId != null) {
            builder.setSpender(spenderAccountId.toProtobuf());
        }
        return builder.build();
    }

<<<<<<< HEAD
    /**
     * @return                          the byte array representation
     */
=======
>>>>>>> 50cb5db2
    public byte[] toBytes() {
        return toProtobuf().toByteArray();
    }

    @Override
    public String toString() {
        return MoreObjects.toStringHelper(this)
            .add("tokenId", tokenId)
            .add("ownerAccountId", ownerAccountId)
            .add("spenderAccountId", spenderAccountId)
            .add("amount", amount)
            .toString();
    }
}<|MERGE_RESOLUTION|>--- conflicted
+++ resolved
@@ -102,7 +102,6 @@
         );
     }
 
-<<<<<<< HEAD
     /**
      * Create a token allowance from a byte array.
      *
@@ -110,21 +109,16 @@
      * @return                          the new token allowance
      * @throws InvalidProtocolBufferException
      */
-=======
->>>>>>> 50cb5db2
     public static TokenAllowance fromBytes(byte[] bytes) throws InvalidProtocolBufferException {
         return fromProtobuf(com.hedera.hashgraph.sdk.proto.TokenAllowance.parseFrom(Objects.requireNonNull(bytes)));
     }
 
-<<<<<<< HEAD
     /**
      * Validate the configured client.
      *
      * @param client                    the configured client
      * @throws BadEntityIdException
      */
-=======
->>>>>>> 50cb5db2
     void validateChecksums(Client client) throws BadEntityIdException {
         if (tokenId != null) {
             tokenId.validateChecksum(client);
@@ -170,12 +164,9 @@
         return builder.build();
     }
 
-<<<<<<< HEAD
     /**
      * @return                          the byte array representation
      */
-=======
->>>>>>> 50cb5db2
     public byte[] toBytes() {
         return toProtobuf().toByteArray();
     }

/*-
 *
 * Hedera Java SDK
 *
 * Copyright (C) 2020 - 2022 Hedera Hashgraph, LLC
 *
 * Licensed under the Apache License, Version 2.0 (the "License");
 * you may not use this file except in compliance with the License.
 * You may obtain a copy of the License at
 *
 *      http://www.apache.org/licenses/LICENSE-2.0
 *
 * Unless required by applicable law or agreed to in writing, software
 * distributed under the License is distributed on an "AS IS" BASIS,
 * WITHOUT WARRANTIES OR CONDITIONS OF ANY KIND, either express or implied.
 * See the License for the specific language governing permissions and
 * limitations under the License.
 *
 */
package com.hedera.hashgraph.sdk;

import com.hedera.hashgraph.sdk.proto.ResponseCodeEnum;

import java.util.Objects;

/**
 * Returned in {@link TransactionReceipt}, {@link PrecheckStatusException}
 * and {@link ReceiptStatusException}.
 * <p>
 * The success variant is {@link #SUCCESS} which is what a {@link TransactionReceipt} will contain for a
 * successful transaction.
 */
public enum Status {
    /**
     * The transaction passed the precheck validations.
     */
    OK(ResponseCodeEnum.OK),

    /**
     * For any error not handled by specific error codes listed below.
     */
    INVALID_TRANSACTION(ResponseCodeEnum.INVALID_TRANSACTION),

    /**
     * Payer account does not exist.
     */
    PAYER_ACCOUNT_NOT_FOUND(ResponseCodeEnum.PAYER_ACCOUNT_NOT_FOUND),

    /**
     * Node Account provided does not match the node account of the node the transaction was submitted
     * to.
     */
    INVALID_NODE_ACCOUNT(ResponseCodeEnum.INVALID_NODE_ACCOUNT),

    /**
     * Pre-Check error when TransactionValidStart + transactionValidDuration is less than current
     * consensus time.
     */
    TRANSACTION_EXPIRED(ResponseCodeEnum.TRANSACTION_EXPIRED),

    /**
     * Transaction start time is greater than current consensus time
     */
    INVALID_TRANSACTION_START(ResponseCodeEnum.INVALID_TRANSACTION_START),

    /**
     * The given transactionValidDuration was either non-positive, or greater than the maximum
     * valid duration of 180 secs.
     */
    INVALID_TRANSACTION_DURATION(ResponseCodeEnum.INVALID_TRANSACTION_DURATION),

    /**
     * The transaction signature is not valid
     */
    INVALID_SIGNATURE(ResponseCodeEnum.INVALID_SIGNATURE),

    /**
     * Transaction memo size exceeded 100 bytes
     */
    MEMO_TOO_LONG(ResponseCodeEnum.MEMO_TOO_LONG),

    /**
     * The fee provided in the transaction is insufficient for this type of transaction
     */
    INSUFFICIENT_TX_FEE(ResponseCodeEnum.INSUFFICIENT_TX_FEE),

    /**
     * The payer account has insufficient cryptocurrency to pay the transaction fee
     */
    INSUFFICIENT_PAYER_BALANCE(ResponseCodeEnum.INSUFFICIENT_PAYER_BALANCE),

    /**
     * This transaction ID is a duplicate of one that was submitted to this node or reached consensus
     * in the last 180 seconds (receipt period)
     */
    DUPLICATE_TRANSACTION(ResponseCodeEnum.DUPLICATE_TRANSACTION),

    /**
     * If API is throttled out
     */
    BUSY(ResponseCodeEnum.BUSY),

    /**
     * The API is not currently supported
     */
    NOT_SUPPORTED(ResponseCodeEnum.NOT_SUPPORTED),

    /**
     * The file id is invalid or does not exist
     */
    INVALID_FILE_ID(ResponseCodeEnum.INVALID_FILE_ID),

    /**
     * The account id is invalid or does not exist
     */
    INVALID_ACCOUNT_ID(ResponseCodeEnum.INVALID_ACCOUNT_ID),

    /**
     * The contract id is invalid or does not exist
     */
    INVALID_CONTRACT_ID(ResponseCodeEnum.INVALID_CONTRACT_ID),

    /**
     * Transaction id is not valid
     */
    INVALID_TRANSACTION_ID(ResponseCodeEnum.INVALID_TRANSACTION_ID),

    /**
     * Receipt for given transaction id does not exist
     */
    RECEIPT_NOT_FOUND(ResponseCodeEnum.RECEIPT_NOT_FOUND),

    /**
     * Record for given transaction id does not exist
     */
    RECORD_NOT_FOUND(ResponseCodeEnum.RECORD_NOT_FOUND),

    /**
     * The solidity id is invalid or entity with this solidity id does not exist
     */
    INVALID_SOLIDITY_ID(ResponseCodeEnum.INVALID_SOLIDITY_ID),

    /**
     * The responding node has submitted the transaction to the network. Its final status is still
     * unknown.
     */
    UNKNOWN(ResponseCodeEnum.UNKNOWN),

    /**
     * The transaction succeeded
     */
    SUCCESS(ResponseCodeEnum.SUCCESS),

    /**
     * There was a system error and the transaction failed because of invalid request parameters.
     */
    FAIL_INVALID(ResponseCodeEnum.FAIL_INVALID),

    /**
     * There was a system error while performing fee calculation, reserved for future.
     */
    FAIL_FEE(ResponseCodeEnum.FAIL_FEE),

    /**
     * There was a system error while performing balance checks, reserved for future.
     */
    FAIL_BALANCE(ResponseCodeEnum.FAIL_BALANCE),

    /**
     * Key not provided in the transaction body
     */
    KEY_REQUIRED(ResponseCodeEnum.KEY_REQUIRED),

    /**
     * Unsupported algorithm/encoding used for keys in the transaction
     */
    BAD_ENCODING(ResponseCodeEnum.BAD_ENCODING),

    /**
     * When the account balance is not sufficient for the transfer
     */
    INSUFFICIENT_ACCOUNT_BALANCE(ResponseCodeEnum.INSUFFICIENT_ACCOUNT_BALANCE),

    /**
     * During an update transaction when the system is not able to find the Users Solidity address
     */
    INVALID_SOLIDITY_ADDRESS(ResponseCodeEnum.INVALID_SOLIDITY_ADDRESS),

    /**
     * Not enough gas was supplied to execute transaction
     */
    INSUFFICIENT_GAS(ResponseCodeEnum.INSUFFICIENT_GAS),

    /**
     * contract byte code size is over the limit
     */
    CONTRACT_SIZE_LIMIT_EXCEEDED(ResponseCodeEnum.CONTRACT_SIZE_LIMIT_EXCEEDED),

    /**
     * local execution (query) is requested for a function which changes state
     */
    LOCAL_CALL_MODIFICATION_EXCEPTION(ResponseCodeEnum.LOCAL_CALL_MODIFICATION_EXCEPTION),

    /**
     * Contract REVERT OPCODE executed
     */
    CONTRACT_REVERT_EXECUTED(ResponseCodeEnum.CONTRACT_REVERT_EXECUTED),

    /**
     * For any contract execution related error not handled by specific error codes listed above.
     */
    CONTRACT_EXECUTION_EXCEPTION(ResponseCodeEnum.CONTRACT_EXECUTION_EXCEPTION),

    /**
     * In Query validation, account with +ve(amount) value should be Receiving node account, the
     * receiver account should be only one account in the list
     */
    INVALID_RECEIVING_NODE_ACCOUNT(ResponseCodeEnum.INVALID_RECEIVING_NODE_ACCOUNT),

    /**
     * Header is missing in Query request
     */
    MISSING_QUERY_HEADER(ResponseCodeEnum.MISSING_QUERY_HEADER),

    /**
     * The update of the account failed
     */
    ACCOUNT_UPDATE_FAILED(ResponseCodeEnum.ACCOUNT_UPDATE_FAILED),

    /**
     * Provided key encoding was not supported by the system
     */
    INVALID_KEY_ENCODING(ResponseCodeEnum.INVALID_KEY_ENCODING),

    /**
     * null solidity address
     */
    NULL_SOLIDITY_ADDRESS(ResponseCodeEnum.NULL_SOLIDITY_ADDRESS),

    /**
     * update of the contract failed
     */
    CONTRACT_UPDATE_FAILED(ResponseCodeEnum.CONTRACT_UPDATE_FAILED),

    /**
     * the query header is invalid
     */
    INVALID_QUERY_HEADER(ResponseCodeEnum.INVALID_QUERY_HEADER),

    /**
     * Invalid fee submitted
     */
    INVALID_FEE_SUBMITTED(ResponseCodeEnum.INVALID_FEE_SUBMITTED),

    /**
     * Payer signature is invalid
     */
    INVALID_PAYER_SIGNATURE(ResponseCodeEnum.INVALID_PAYER_SIGNATURE),

    /**
     * The keys were not provided in the request.
     */
    KEY_NOT_PROVIDED(ResponseCodeEnum.KEY_NOT_PROVIDED),

    /**
     * Expiration time provided in the transaction was invalid.
     */
    INVALID_EXPIRATION_TIME(ResponseCodeEnum.INVALID_EXPIRATION_TIME),

    /**
     * WriteAccess Control Keys are not provided for the file
     */
    NO_WACL_KEY(ResponseCodeEnum.NO_WACL_KEY),

    /**
     * The contents of file are provided as empty.
     */
    FILE_CONTENT_EMPTY(ResponseCodeEnum.FILE_CONTENT_EMPTY),

    /**
     * The crypto transfer credit and debit do not sum equal to 0
     */
    INVALID_ACCOUNT_AMOUNTS(ResponseCodeEnum.INVALID_ACCOUNT_AMOUNTS),

    /**
     * Transaction body provided is empty
     */
    EMPTY_TRANSACTION_BODY(ResponseCodeEnum.EMPTY_TRANSACTION_BODY),

    /**
     * Invalid transaction body provided
     */
    INVALID_TRANSACTION_BODY(ResponseCodeEnum.INVALID_TRANSACTION_BODY),

    /**
     * the type of key (base ed25519 key, KeyList, or ThresholdKey) does not match the type of
     * signature (base ed25519 signature, SignatureList, or ThresholdKeySignature)
     */
    INVALID_SIGNATURE_TYPE_MISMATCHING_KEY(ResponseCodeEnum.INVALID_SIGNATURE_TYPE_MISMATCHING_KEY),

    /**
     * the number of key (KeyList, or ThresholdKey) does not match that of signature (SignatureList,
     * or ThresholdKeySignature). e.g. if a keyList has 3 base keys, then the corresponding
     * signatureList should also have 3 base signatures.
     */
    INVALID_SIGNATURE_COUNT_MISMATCHING_KEY(ResponseCodeEnum.INVALID_SIGNATURE_COUNT_MISMATCHING_KEY),

    /**
     * the livehash body is empty
     */
    EMPTY_LIVE_HASH_BODY(ResponseCodeEnum.EMPTY_LIVE_HASH_BODY),

    /**
     * the livehash data is missing
     */
    EMPTY_LIVE_HASH(ResponseCodeEnum.EMPTY_LIVE_HASH),

    /**
     * the keys for a livehash are missing
     */
    EMPTY_LIVE_HASH_KEYS(ResponseCodeEnum.EMPTY_LIVE_HASH_KEYS),

    /**
     * the livehash data is not the output of a SHA-384 digest
     */
    INVALID_LIVE_HASH_SIZE(ResponseCodeEnum.INVALID_LIVE_HASH_SIZE),

    /**
     * the query body is empty
     */
    EMPTY_QUERY_BODY(ResponseCodeEnum.EMPTY_QUERY_BODY),

    /**
     * the crypto livehash query is empty
     */
    EMPTY_LIVE_HASH_QUERY(ResponseCodeEnum.EMPTY_LIVE_HASH_QUERY),

    /**
     * the livehash is not present
     */
    LIVE_HASH_NOT_FOUND(ResponseCodeEnum.LIVE_HASH_NOT_FOUND),

    /**
     * the account id passed has not yet been created.
     */
    ACCOUNT_ID_DOES_NOT_EXIST(ResponseCodeEnum.ACCOUNT_ID_DOES_NOT_EXIST),

    /**
     * the livehash already exists for a given account
     */
    LIVE_HASH_ALREADY_EXISTS(ResponseCodeEnum.LIVE_HASH_ALREADY_EXISTS),

    /**
     * File WACL keys are invalid
     */
    INVALID_FILE_WACL(ResponseCodeEnum.INVALID_FILE_WACL),

    /**
     * Serialization failure
     */
    SERIALIZATION_FAILED(ResponseCodeEnum.SERIALIZATION_FAILED),

    /**
     * The size of the Transaction is greater than transactionMaxBytes
     */
    TRANSACTION_OVERSIZE(ResponseCodeEnum.TRANSACTION_OVERSIZE),

    /**
     * The Transaction has more than 50 levels
     */
    TRANSACTION_TOO_MANY_LAYERS(ResponseCodeEnum.TRANSACTION_TOO_MANY_LAYERS),

    /**
     * Contract is marked as deleted
     */
    CONTRACT_DELETED(ResponseCodeEnum.CONTRACT_DELETED),

    /**
     * the platform node is either disconnected or lagging behind.
     */
    PLATFORM_NOT_ACTIVE(ResponseCodeEnum.PLATFORM_NOT_ACTIVE),

    /**
     * one public key matches more than one prefixes on the signature map
     */
    KEY_PREFIX_MISMATCH(ResponseCodeEnum.KEY_PREFIX_MISMATCH),

    /**
     * transaction not created by platform due to large backlog
     */
    PLATFORM_TRANSACTION_NOT_CREATED(ResponseCodeEnum.PLATFORM_TRANSACTION_NOT_CREATED),

    /**
     * auto renewal period is not a positive number of seconds
     */
    INVALID_RENEWAL_PERIOD(ResponseCodeEnum.INVALID_RENEWAL_PERIOD),

    /**
     * the response code when a smart contract id is passed for a crypto API request
     */
    INVALID_PAYER_ACCOUNT_ID(ResponseCodeEnum.INVALID_PAYER_ACCOUNT_ID),

    /**
     * the account has been marked as deleted
     */
    ACCOUNT_DELETED(ResponseCodeEnum.ACCOUNT_DELETED),

    /**
     * the file has been marked as deleted
     */
    FILE_DELETED(ResponseCodeEnum.FILE_DELETED),

    /**
     * same accounts repeated in the transfer account list
     */
    ACCOUNT_REPEATED_IN_ACCOUNT_AMOUNTS(ResponseCodeEnum.ACCOUNT_REPEATED_IN_ACCOUNT_AMOUNTS),

    /**
     * attempting to set negative balance value for crypto account
     */
    SETTING_NEGATIVE_ACCOUNT_BALANCE(ResponseCodeEnum.SETTING_NEGATIVE_ACCOUNT_BALANCE),

    /**
     * when deleting smart contract that has crypto balance either transfer account or transfer smart
     * contract is required
     */
    OBTAINER_REQUIRED(ResponseCodeEnum.OBTAINER_REQUIRED),

    /**
     * when deleting smart contract that has crypto balance you can not use the same contract id as
     * transferContractId as the one being deleted
     */
    OBTAINER_SAME_CONTRACT_ID(ResponseCodeEnum.OBTAINER_SAME_CONTRACT_ID),

    /**
     * transferAccountId or transferContractId specified for contract delete does not exist
     */
    OBTAINER_DOES_NOT_EXIST(ResponseCodeEnum.OBTAINER_DOES_NOT_EXIST),

    /**
     * attempting to modify (update or delete a immutable smart contract, i.e. one created without a
     * admin key)
     */
    MODIFYING_IMMUTABLE_CONTRACT(ResponseCodeEnum.MODIFYING_IMMUTABLE_CONTRACT),

    /**
     * Unexpected exception thrown by file system functions
     */
    FILE_SYSTEM_EXCEPTION(ResponseCodeEnum.FILE_SYSTEM_EXCEPTION),

    /**
     * the duration is not a subset of [MINIMUM_AUTORENEW_DURATION,MAXIMUM_AUTORENEW_DURATION]
     */
    AUTORENEW_DURATION_NOT_IN_RANGE(ResponseCodeEnum.AUTORENEW_DURATION_NOT_IN_RANGE),

    /**
     * Decoding the smart contract binary to a byte array failed. Check that the input is a valid hex
     * string.
     */
    ERROR_DECODING_BYTESTRING(ResponseCodeEnum.ERROR_DECODING_BYTESTRING),

    /**
     * File to create a smart contract was of length zero
     */
    CONTRACT_FILE_EMPTY(ResponseCodeEnum.CONTRACT_FILE_EMPTY),

    /**
     * Bytecode for smart contract is of length zero
     */
    CONTRACT_BYTECODE_EMPTY(ResponseCodeEnum.CONTRACT_BYTECODE_EMPTY),

    /**
     * Attempt to set negative initial balance
     */
    INVALID_INITIAL_BALANCE(ResponseCodeEnum.INVALID_INITIAL_BALANCE),

    /**
     * [Deprecated]. attempt to set negative receive record threshold
     */
    INVALID_RECEIVE_RECORD_THRESHOLD(ResponseCodeEnum.INVALID_RECEIVE_RECORD_THRESHOLD),

    /**
     * [Deprecated]. attempt to set negative send record threshold
     */
    INVALID_SEND_RECORD_THRESHOLD(ResponseCodeEnum.INVALID_SEND_RECORD_THRESHOLD),

    /**
     * Special Account Operations should be performed by only Genesis account, return this code if it
     * is not Genesis Account
     */
    ACCOUNT_IS_NOT_GENESIS_ACCOUNT(ResponseCodeEnum.ACCOUNT_IS_NOT_GENESIS_ACCOUNT),

    /**
     * The fee payer account doesn't have permission to submit such Transaction
     */
    PAYER_ACCOUNT_UNAUTHORIZED(ResponseCodeEnum.PAYER_ACCOUNT_UNAUTHORIZED),

    /**
     * FreezeTransactionBody is invalid
     */
    INVALID_FREEZE_TRANSACTION_BODY(ResponseCodeEnum.INVALID_FREEZE_TRANSACTION_BODY),

    /**
     * FreezeTransactionBody does not exist
     */
    FREEZE_TRANSACTION_BODY_NOT_FOUND(ResponseCodeEnum.FREEZE_TRANSACTION_BODY_NOT_FOUND),

    /**
     * Exceeded the number of accounts (both from and to) allowed for crypto transfer list
     */
    TRANSFER_LIST_SIZE_LIMIT_EXCEEDED(ResponseCodeEnum.TRANSFER_LIST_SIZE_LIMIT_EXCEEDED),

    /**
     * Smart contract result size greater than specified maxResultSize
     */
    RESULT_SIZE_LIMIT_EXCEEDED(ResponseCodeEnum.RESULT_SIZE_LIMIT_EXCEEDED),

    /**
     * The payer account is not a special account(account 0.0.55)
     */
    NOT_SPECIAL_ACCOUNT(ResponseCodeEnum.NOT_SPECIAL_ACCOUNT),

    /**
     * Negative gas was offered in smart contract call
     */
    CONTRACT_NEGATIVE_GAS(ResponseCodeEnum.CONTRACT_NEGATIVE_GAS),

    /**
     * Negative value / initial balance was specified in a smart contract call / create
     */
    CONTRACT_NEGATIVE_VALUE(ResponseCodeEnum.CONTRACT_NEGATIVE_VALUE),

    /**
     * Failed to update fee file
     */
    INVALID_FEE_FILE(ResponseCodeEnum.INVALID_FEE_FILE),

    /**
     * Failed to update exchange rate file
     */
    INVALID_EXCHANGE_RATE_FILE(ResponseCodeEnum.INVALID_EXCHANGE_RATE_FILE),

    /**
     * Payment tendered for contract local call cannot cover both the fee and the gas
     */
    INSUFFICIENT_LOCAL_CALL_GAS(ResponseCodeEnum.INSUFFICIENT_LOCAL_CALL_GAS),

    /**
     * Entities with Entity ID below 1000 are not allowed to be deleted
     */
    ENTITY_NOT_ALLOWED_TO_DELETE(ResponseCodeEnum.ENTITY_NOT_ALLOWED_TO_DELETE),

    /**
     * Violating one of these rules: 1) treasury account can update all entities below 0.0.1000, 2)
     * account 0.0.50 can update all entities from 0.0.51 - 0.0.80, 3) Network Function Master Account
     * A/c 0.0.50 - Update all Network Function accounts and perform all the Network Functions listed
     * below, 4) Network Function Accounts: i) A/c 0.0.55 - Update Address Book files (0.0.101/102),
     * ii) A/c 0.0.56 - Update Fee schedule (0.0.111), iii) A/c 0.0.57 - Update Exchange Rate
     * (0.0.112).
     */
    AUTHORIZATION_FAILED(ResponseCodeEnum.AUTHORIZATION_FAILED),

    /**
     * Fee Schedule Proto uploaded but not valid (append or update is required)
     */
    FILE_UPLOADED_PROTO_INVALID(ResponseCodeEnum.FILE_UPLOADED_PROTO_INVALID),

    /**
     * Fee Schedule Proto uploaded but not valid (append or update is required)
     */
    FILE_UPLOADED_PROTO_NOT_SAVED_TO_DISK(ResponseCodeEnum.FILE_UPLOADED_PROTO_NOT_SAVED_TO_DISK),

    /**
     * Fee Schedule Proto File Part uploaded
     */
    FEE_SCHEDULE_FILE_PART_UPLOADED(ResponseCodeEnum.FEE_SCHEDULE_FILE_PART_UPLOADED),

    /**
     * The change on Exchange Rate exceeds Exchange_Rate_Allowed_Percentage
     */
    EXCHANGE_RATE_CHANGE_LIMIT_EXCEEDED(ResponseCodeEnum.EXCHANGE_RATE_CHANGE_LIMIT_EXCEEDED),

    /**
     * Contract permanent storage exceeded the currently allowable limit
     */
    MAX_CONTRACT_STORAGE_EXCEEDED(ResponseCodeEnum.MAX_CONTRACT_STORAGE_EXCEEDED),

    /**
     * Transfer Account should not be same as Account to be deleted
     */
    TRANSFER_ACCOUNT_SAME_AS_DELETE_ACCOUNT(ResponseCodeEnum.TRANSFER_ACCOUNT_SAME_AS_DELETE_ACCOUNT),

    TOTAL_LEDGER_BALANCE_INVALID(ResponseCodeEnum.TOTAL_LEDGER_BALANCE_INVALID),

    /**
     * The expiration date/time on a smart contract may not be reduced
     */
    EXPIRATION_REDUCTION_NOT_ALLOWED(ResponseCodeEnum.EXPIRATION_REDUCTION_NOT_ALLOWED),

    /**
     * Gas exceeded currently allowable gas limit per transaction
     */
    MAX_GAS_LIMIT_EXCEEDED(ResponseCodeEnum.MAX_GAS_LIMIT_EXCEEDED),

    /**
     * File size exceeded the currently allowable limit
     */
    MAX_FILE_SIZE_EXCEEDED(ResponseCodeEnum.MAX_FILE_SIZE_EXCEEDED),

    /**
     * When a valid signature is not provided for operations on account with receiverSigRequired=true
     */
    RECEIVER_SIG_REQUIRED(ResponseCodeEnum.RECEIVER_SIG_REQUIRED),

    /**
     * The Topic ID specified is not in the system.
     */
    INVALID_TOPIC_ID(ResponseCodeEnum.INVALID_TOPIC_ID),

    /**
     * A provided admin key was invalid. Verify the bytes for an Ed25519 public key are exactly 32 bytes; and the bytes for a compressed ECDSA(secp256k1) key are exactly 33 bytes, with the first byte either 0x02 or 0x03..
     */
    INVALID_ADMIN_KEY(ResponseCodeEnum.INVALID_ADMIN_KEY),

    /**
     * A provided submit key was invalid.
     */
    INVALID_SUBMIT_KEY(ResponseCodeEnum.INVALID_SUBMIT_KEY),

    /**
     * An attempted operation was not authorized (ie - a deleteTopic for a topic with no adminKey).
     */
    UNAUTHORIZED(ResponseCodeEnum.UNAUTHORIZED),

    /**
     * A ConsensusService message is empty.
     */
    INVALID_TOPIC_MESSAGE(ResponseCodeEnum.INVALID_TOPIC_MESSAGE),

    /**
     * The autoRenewAccount specified is not a valid, active account.
     */
    INVALID_AUTORENEW_ACCOUNT(ResponseCodeEnum.INVALID_AUTORENEW_ACCOUNT),

    /**
     * An adminKey was not specified on the topic, so there must not be an autoRenewAccount.
     */
    AUTORENEW_ACCOUNT_NOT_ALLOWED(ResponseCodeEnum.AUTORENEW_ACCOUNT_NOT_ALLOWED),

    /**
     * The topic has expired, was not automatically renewed, and is in a 7 day grace period before the
     * topic will be deleted unrecoverably. This error response code will not be returned until
     * autoRenew functionality is supported by HAPI.
     */
    TOPIC_EXPIRED(ResponseCodeEnum.TOPIC_EXPIRED),

    /**
     * chunk number must be from 1 to total (chunks) inclusive.
     */
    INVALID_CHUNK_NUMBER(ResponseCodeEnum.INVALID_CHUNK_NUMBER),

    /**
     * For every chunk, the payer account that is part of initialTransactionID must match the Payer Account of this transaction. The entire initialTransactionID should match the transactionID of the first chunk, but this is not checked or enforced by Hedera except when the chunk number is 1.
     */
    INVALID_CHUNK_TRANSACTION_ID(ResponseCodeEnum.INVALID_CHUNK_TRANSACTION_ID),

    /**
     * Account is frozen and cannot transact with the token
     */
    ACCOUNT_FROZEN_FOR_TOKEN(ResponseCodeEnum.ACCOUNT_FROZEN_FOR_TOKEN),

    /**
     * An involved account already has more than tokens.maxPerAccount associations with non-deleted tokens.
     */
    TOKENS_PER_ACCOUNT_LIMIT_EXCEEDED(ResponseCodeEnum.TOKENS_PER_ACCOUNT_LIMIT_EXCEEDED),

    /**
     * The token is invalid or does not exist
     */
    INVALID_TOKEN_ID(ResponseCodeEnum.INVALID_TOKEN_ID),

    /**
     * Invalid token decimals
     */
    INVALID_TOKEN_DECIMALS(ResponseCodeEnum.INVALID_TOKEN_DECIMALS),

    /**
     * Invalid token initial supply
     */
    INVALID_TOKEN_INITIAL_SUPPLY(ResponseCodeEnum.INVALID_TOKEN_INITIAL_SUPPLY),

    /**
     * Treasury Account does not exist or is deleted
     */
    INVALID_TREASURY_ACCOUNT_FOR_TOKEN(ResponseCodeEnum.INVALID_TREASURY_ACCOUNT_FOR_TOKEN),

    /**
     * Token Symbol is not UTF-8 capitalized alphabetical string
     */
    INVALID_TOKEN_SYMBOL(ResponseCodeEnum.INVALID_TOKEN_SYMBOL),

    /**
     * Freeze key is not set on token
     */
    TOKEN_HAS_NO_FREEZE_KEY(ResponseCodeEnum.TOKEN_HAS_NO_FREEZE_KEY),

    /**
     * Amounts in transfer list are not net zero
     */
    TRANSFERS_NOT_ZERO_SUM_FOR_TOKEN(ResponseCodeEnum.TRANSFERS_NOT_ZERO_SUM_FOR_TOKEN),

    /**
     * A token symbol was not provided
     */
    MISSING_TOKEN_SYMBOL(ResponseCodeEnum.MISSING_TOKEN_SYMBOL),

    /**
     * The provided token symbol was too long
     */
    TOKEN_SYMBOL_TOO_LONG(ResponseCodeEnum.TOKEN_SYMBOL_TOO_LONG),

    /**
     * KYC must be granted and account does not have KYC granted
     */
    ACCOUNT_KYC_NOT_GRANTED_FOR_TOKEN(ResponseCodeEnum.ACCOUNT_KYC_NOT_GRANTED_FOR_TOKEN),

    /**
     * KYC key is not set on token
     */
    TOKEN_HAS_NO_KYC_KEY(ResponseCodeEnum.TOKEN_HAS_NO_KYC_KEY),

    /**
     * Token balance is not sufficient for the transaction
     */
    INSUFFICIENT_TOKEN_BALANCE(ResponseCodeEnum.INSUFFICIENT_TOKEN_BALANCE),

    /**
     * Token transactions cannot be executed on deleted token
     */
    TOKEN_WAS_DELETED(ResponseCodeEnum.TOKEN_WAS_DELETED),

    /**
     * Supply key is not set on token
     */
    TOKEN_HAS_NO_SUPPLY_KEY(ResponseCodeEnum.TOKEN_HAS_NO_SUPPLY_KEY),

    /**
     * Wipe key is not set on token
     */
    TOKEN_HAS_NO_WIPE_KEY(ResponseCodeEnum.TOKEN_HAS_NO_WIPE_KEY),

    /**
     * The requested token mint amount would cause an invalid total supply
     */
    INVALID_TOKEN_MINT_AMOUNT(ResponseCodeEnum.INVALID_TOKEN_MINT_AMOUNT),

    /**
     * The requested token burn amount would cause an invalid total supply
     */
    INVALID_TOKEN_BURN_AMOUNT(ResponseCodeEnum.INVALID_TOKEN_BURN_AMOUNT),

    /**
     * A required token-account relationship is missing
     */
    TOKEN_NOT_ASSOCIATED_TO_ACCOUNT(ResponseCodeEnum.TOKEN_NOT_ASSOCIATED_TO_ACCOUNT),

    /**
     * The target of a wipe operation was the token treasury account
     */
    CANNOT_WIPE_TOKEN_TREASURY_ACCOUNT(ResponseCodeEnum.CANNOT_WIPE_TOKEN_TREASURY_ACCOUNT),

    /**
     * The provided KYC key was invalid.
     */
    INVALID_KYC_KEY(ResponseCodeEnum.INVALID_KYC_KEY),

    /**
     * The provided wipe key was invalid.
     */
    INVALID_WIPE_KEY(ResponseCodeEnum.INVALID_WIPE_KEY),

    /**
     * The provided freeze key was invalid.
     */
    INVALID_FREEZE_KEY(ResponseCodeEnum.INVALID_FREEZE_KEY),

    /**
     * The provided supply key was invalid.
     */
    INVALID_SUPPLY_KEY(ResponseCodeEnum.INVALID_SUPPLY_KEY),

    /**
     * Token Name is not provided
     */
    MISSING_TOKEN_NAME(ResponseCodeEnum.MISSING_TOKEN_NAME),

    /**
     * Token Name is too long
     */
    TOKEN_NAME_TOO_LONG(ResponseCodeEnum.TOKEN_NAME_TOO_LONG),

    /**
     * The provided wipe amount must not be negative, zero or bigger than the token holder balance
     */
    INVALID_WIPING_AMOUNT(ResponseCodeEnum.INVALID_WIPING_AMOUNT),

    /**
     * Token does not have Admin key set, thus update/delete transactions cannot be performed
     */
    TOKEN_IS_IMMUTABLE(ResponseCodeEnum.TOKEN_IS_IMMUTABLE),

    /**
     * An associateToken operation specified a token already associated to the account
     */
    TOKEN_ALREADY_ASSOCIATED_TO_ACCOUNT(ResponseCodeEnum.TOKEN_ALREADY_ASSOCIATED_TO_ACCOUNT),

    /**
     * An attempted operation is invalid until all token balances for the target account are zero
     */
    TRANSACTION_REQUIRES_ZERO_TOKEN_BALANCES(ResponseCodeEnum.TRANSACTION_REQUIRES_ZERO_TOKEN_BALANCES),

    /**
     * An attempted operation is invalid because the account is a treasury
     */
    ACCOUNT_IS_TREASURY(ResponseCodeEnum.ACCOUNT_IS_TREASURY),

    /**
     * Same TokenIDs present in the token list
     */
    TOKEN_ID_REPEATED_IN_TOKEN_LIST(ResponseCodeEnum.TOKEN_ID_REPEATED_IN_TOKEN_LIST),

    /**
     * Exceeded the number of token transfers (both from and to) allowed for token transfer list
     */
    TOKEN_TRANSFER_LIST_SIZE_LIMIT_EXCEEDED(ResponseCodeEnum.TOKEN_TRANSFER_LIST_SIZE_LIMIT_EXCEEDED),

    /**
     * TokenTransfersTransactionBody has no TokenTransferList
     */
    EMPTY_TOKEN_TRANSFER_BODY(ResponseCodeEnum.EMPTY_TOKEN_TRANSFER_BODY),

    /**
     * TokenTransfersTransactionBody has a TokenTransferList with no AccountAmounts
     */
    EMPTY_TOKEN_TRANSFER_ACCOUNT_AMOUNTS(ResponseCodeEnum.EMPTY_TOKEN_TRANSFER_ACCOUNT_AMOUNTS),

    /**
     * The Scheduled entity does not exist; or has now expired, been deleted, or been executed
     */
    INVALID_SCHEDULE_ID(ResponseCodeEnum.INVALID_SCHEDULE_ID),

    /**
     * The Scheduled entity cannot be modified. Admin key not set
     */
    SCHEDULE_IS_IMMUTABLE(ResponseCodeEnum.SCHEDULE_IS_IMMUTABLE),

    /**
     * The provided Scheduled Payer does not exist
     */
    INVALID_SCHEDULE_PAYER_ID(ResponseCodeEnum.INVALID_SCHEDULE_PAYER_ID),

    /**
     * The Schedule Create Transaction TransactionID account does not exist
     */
    INVALID_SCHEDULE_ACCOUNT_ID(ResponseCodeEnum.INVALID_SCHEDULE_ACCOUNT_ID),

    /**
     * The provided sig map did not contain any new valid signatures from required signers of the scheduled transaction
     */
    NO_NEW_VALID_SIGNATURES(ResponseCodeEnum.NO_NEW_VALID_SIGNATURES),

    /**
     * The required signers for a scheduled transaction cannot be resolved, for example because they do not exist or have been deleted
     */
    UNRESOLVABLE_REQUIRED_SIGNERS(ResponseCodeEnum.UNRESOLVABLE_REQUIRED_SIGNERS),

    /**
     * Only whitelisted transaction types may be scheduled
     */
    SCHEDULED_TRANSACTION_NOT_IN_WHITELIST(ResponseCodeEnum.SCHEDULED_TRANSACTION_NOT_IN_WHITELIST),

    /**
     * At least one of the signatures in the provided sig map did not represent a valid signature for any required signer
     */
    SOME_SIGNATURES_WERE_INVALID(ResponseCodeEnum.SOME_SIGNATURES_WERE_INVALID),

    /**
     * The scheduled field in the TransactionID may not be set to true
     */
    TRANSACTION_ID_FIELD_NOT_ALLOWED(ResponseCodeEnum.TRANSACTION_ID_FIELD_NOT_ALLOWED),

    /**
     * A schedule already exists with the same identifying fields of an attempted ScheduleCreate (that is, all fields other than scheduledPayerAccountID)
     */
    IDENTICAL_SCHEDULE_ALREADY_CREATED(ResponseCodeEnum.IDENTICAL_SCHEDULE_ALREADY_CREATED),

    /**
     * A string field in the transaction has a UTF-8 encoding with the prohibited zero byte
     */
    INVALID_ZERO_BYTE_IN_STRING(ResponseCodeEnum.INVALID_ZERO_BYTE_IN_STRING),

    /**
     * A schedule being signed or deleted has already been deleted
     */
    SCHEDULE_ALREADY_DELETED(ResponseCodeEnum.SCHEDULE_ALREADY_DELETED),

    /**
     * A schedule being signed or deleted has already been executed
     */
    SCHEDULE_ALREADY_EXECUTED(ResponseCodeEnum.SCHEDULE_ALREADY_EXECUTED),

    /**
     * ConsensusSubmitMessage request's message size is larger than allowed.
     */
    MESSAGE_SIZE_TOO_LARGE(ResponseCodeEnum.MESSAGE_SIZE_TOO_LARGE),

    /**
     * An operation was assigned to more than one throttle group in a given bucket
     */
    OPERATION_REPEATED_IN_BUCKET_GROUPS(ResponseCodeEnum.OPERATION_REPEATED_IN_BUCKET_GROUPS),

    /**
     * The capacity needed to satisfy all opsPerSec groups in a bucket overflowed a signed 8-byte integral type
     */
    BUCKET_CAPACITY_OVERFLOW(ResponseCodeEnum.BUCKET_CAPACITY_OVERFLOW),

    /**
     * Given the network size in the address book, the node-level capacity for an operation would never be enough to accept a single request; usually means a bucket burstPeriod should be increased
     */
    NODE_CAPACITY_NOT_SUFFICIENT_FOR_OPERATION(ResponseCodeEnum.NODE_CAPACITY_NOT_SUFFICIENT_FOR_OPERATION),

    /**
     * A bucket was defined without any throttle groups
     */
    BUCKET_HAS_NO_THROTTLE_GROUPS(ResponseCodeEnum.BUCKET_HAS_NO_THROTTLE_GROUPS),

    /**
     * A throttle group was granted zero opsPerSec
     */
    THROTTLE_GROUP_HAS_ZERO_OPS_PER_SEC(ResponseCodeEnum.THROTTLE_GROUP_HAS_ZERO_OPS_PER_SEC),

    /**
     * The throttle definitions file was updated, but some supported operations were not assigned a bucket
     */
    SUCCESS_BUT_MISSING_EXPECTED_OPERATION(ResponseCodeEnum.SUCCESS_BUT_MISSING_EXPECTED_OPERATION),

    /**
     * The new contents for the throttle definitions system file were not valid protobuf
     */
    UNPARSEABLE_THROTTLE_DEFINITIONS(ResponseCodeEnum.UNPARSEABLE_THROTTLE_DEFINITIONS),

    /**
     * The new throttle definitions system file were invalid, and no more specific error could be divined
     */
    INVALID_THROTTLE_DEFINITIONS(ResponseCodeEnum.INVALID_THROTTLE_DEFINITIONS),

    /**
     * The transaction references an account which has passed its expiration without renewal funds available, and currently remains in the ledger only because of the grace period given to expired entities
     */
    ACCOUNT_EXPIRED_AND_PENDING_REMOVAL(ResponseCodeEnum.ACCOUNT_EXPIRED_AND_PENDING_REMOVAL),

    /**
     * Invalid token max supply
     */
    INVALID_TOKEN_MAX_SUPPLY(ResponseCodeEnum.INVALID_TOKEN_MAX_SUPPLY),

    /**
     * Invalid token nft serial number
     */
    INVALID_TOKEN_NFT_SERIAL_NUMBER(ResponseCodeEnum.INVALID_TOKEN_NFT_SERIAL_NUMBER),

    /**
     * Invalid nft id
     */
    INVALID_NFT_ID(ResponseCodeEnum.INVALID_NFT_ID),

    /**
     * Nft metadata is too long
     */
    METADATA_TOO_LONG(ResponseCodeEnum.METADATA_TOO_LONG),

    /**
     * Repeated operations count exceeds the limit
     */
    BATCH_SIZE_LIMIT_EXCEEDED(ResponseCodeEnum.BATCH_SIZE_LIMIT_EXCEEDED),

    /**
     * The range of data to be gathered is out of the set boundaries
     */
    INVALID_QUERY_RANGE(ResponseCodeEnum.INVALID_QUERY_RANGE),

    /**
     * A custom fractional fee set a denominator of zero
     */
    FRACTION_DIVIDES_BY_ZERO(ResponseCodeEnum.FRACTION_DIVIDES_BY_ZERO),

    /**
     * The transaction payer could not afford a custom fee
     */
    INSUFFICIENT_PAYER_BALANCE_FOR_CUSTOM_FEE(ResponseCodeEnum.INSUFFICIENT_PAYER_BALANCE_FOR_CUSTOM_FEE),

    /**
     * More than 10 custom fees were specified
     */
    CUSTOM_FEES_LIST_TOO_LONG(ResponseCodeEnum.CUSTOM_FEES_LIST_TOO_LONG),

    /**
     * Any of the feeCollector accounts for customFees is invalid
     */
    INVALID_CUSTOM_FEE_COLLECTOR(ResponseCodeEnum.INVALID_CUSTOM_FEE_COLLECTOR),

    /**
     * Any of the token Ids in customFees is invalid
     */
    INVALID_TOKEN_ID_IN_CUSTOM_FEES(ResponseCodeEnum.INVALID_TOKEN_ID_IN_CUSTOM_FEES),

    /**
     * Any of the token Ids in customFees are not associated to feeCollector
     */
    TOKEN_NOT_ASSOCIATED_TO_FEE_COLLECTOR(ResponseCodeEnum.TOKEN_NOT_ASSOCIATED_TO_FEE_COLLECTOR),

    /**
     * A token cannot have more units minted due to its configured supply ceiling
     */
    TOKEN_MAX_SUPPLY_REACHED(ResponseCodeEnum.TOKEN_MAX_SUPPLY_REACHED),

    /**
     * The transaction attempted to move an NFT serial number from an account other than its owner
     */
    SENDER_DOES_NOT_OWN_NFT_SERIAL_NO(ResponseCodeEnum.SENDER_DOES_NOT_OWN_NFT_SERIAL_NO),

    /**
     * A custom fee schedule entry did not specify either a fixed or fractional fee
     */
    CUSTOM_FEE_NOT_FULLY_SPECIFIED(ResponseCodeEnum.CUSTOM_FEE_NOT_FULLY_SPECIFIED),

    /**
     * Only positive fees may be assessed at this time
     */
    CUSTOM_FEE_MUST_BE_POSITIVE(ResponseCodeEnum.CUSTOM_FEE_MUST_BE_POSITIVE),

    /**
     * Fee schedule key is not set on token
     */
    TOKEN_HAS_NO_FEE_SCHEDULE_KEY(ResponseCodeEnum.TOKEN_HAS_NO_FEE_SCHEDULE_KEY),

    /**
     * A fractional custom fee exceeded the range of a 64-bit signed integer
     */
    CUSTOM_FEE_OUTSIDE_NUMERIC_RANGE(ResponseCodeEnum.CUSTOM_FEE_OUTSIDE_NUMERIC_RANGE),

    /**
     * A royalty cannot exceed the total fungible value exchanged for an NFT
     */
    ROYALTY_FRACTION_CANNOT_EXCEED_ONE(ResponseCodeEnum.ROYALTY_FRACTION_CANNOT_EXCEED_ONE),

    /**
     * Each fractional custom fee must have its maximum_amount, if specified, at least its minimum_amount
     */
    FRACTIONAL_FEE_MAX_AMOUNT_LESS_THAN_MIN_AMOUNT(ResponseCodeEnum.FRACTIONAL_FEE_MAX_AMOUNT_LESS_THAN_MIN_AMOUNT),

    /**
     * A fee schedule update tried to clear the custom fees from a token whose fee schedule was already empty
     */
    CUSTOM_SCHEDULE_ALREADY_HAS_NO_FEES(ResponseCodeEnum.CUSTOM_SCHEDULE_ALREADY_HAS_NO_FEES),

    /**
     * Only tokens of type FUNGIBLE_COMMON can be used to as fee schedule denominations
     */
    CUSTOM_FEE_DENOMINATION_MUST_BE_FUNGIBLE_COMMON(ResponseCodeEnum.CUSTOM_FEE_DENOMINATION_MUST_BE_FUNGIBLE_COMMON),

    /**
     * Only tokens of type FUNGIBLE_COMMON can have fractional fees
     */
    CUSTOM_FRACTIONAL_FEE_ONLY_ALLOWED_FOR_FUNGIBLE_COMMON(ResponseCodeEnum.CUSTOM_FRACTIONAL_FEE_ONLY_ALLOWED_FOR_FUNGIBLE_COMMON),

    /**
     * The provided custom fee schedule key was invalid
     */
    INVALID_CUSTOM_FEE_SCHEDULE_KEY(ResponseCodeEnum.INVALID_CUSTOM_FEE_SCHEDULE_KEY),

    /**
     * The requested token mint metadata was invalid
     */
    INVALID_TOKEN_MINT_METADATA(ResponseCodeEnum.INVALID_TOKEN_MINT_METADATA),

    /**
     * The requested token burn metadata was invalid
     */
    INVALID_TOKEN_BURN_METADATA(ResponseCodeEnum.INVALID_TOKEN_BURN_METADATA),

    /**
     * The treasury for a unique token cannot be changed until it owns no NFTs
     */
    CURRENT_TREASURY_STILL_OWNS_NFTS(ResponseCodeEnum.CURRENT_TREASURY_STILL_OWNS_NFTS),

    /**
     * An account cannot be dissociated from a unique token if it owns NFTs for the token
     */
    ACCOUNT_STILL_OWNS_NFTS(ResponseCodeEnum.ACCOUNT_STILL_OWNS_NFTS),

    /**
     * A NFT can only be burned when owned by the unique token's treasury
     */
    TREASURY_MUST_OWN_BURNED_NFT(ResponseCodeEnum.TREASURY_MUST_OWN_BURNED_NFT),

    /**
     * An account did not own the NFT to be wiped
     */
    ACCOUNT_DOES_NOT_OWN_WIPED_NFT(ResponseCodeEnum.ACCOUNT_DOES_NOT_OWN_WIPED_NFT),

    /**
     * An AccountAmount token transfers list referenced a token type other than FUNGIBLE_COMMON
     */
    ACCOUNT_AMOUNT_TRANSFERS_ONLY_ALLOWED_FOR_FUNGIBLE_COMMON(ResponseCodeEnum.ACCOUNT_AMOUNT_TRANSFERS_ONLY_ALLOWED_FOR_FUNGIBLE_COMMON),

    /**
     * All the NFTs allowed in the current price regime have already been minted
     */
    MAX_NFTS_IN_PRICE_REGIME_HAVE_BEEN_MINTED(ResponseCodeEnum.MAX_NFTS_IN_PRICE_REGIME_HAVE_BEEN_MINTED),

    /**
     * The payer account has been marked as deleted
     */
    PAYER_ACCOUNT_DELETED(ResponseCodeEnum.PAYER_ACCOUNT_DELETED),

    /**
     * The reference chain of custom fees for a transferred token exceeded the maximum length of 2
     */
    CUSTOM_FEE_CHARGING_EXCEEDED_MAX_RECURSION_DEPTH(ResponseCodeEnum.CUSTOM_FEE_CHARGING_EXCEEDED_MAX_RECURSION_DEPTH),

    /**
     * More than 20 balance adjustments were to satisfy a CryptoTransfer and its implied custom fee payments
     */
    CUSTOM_FEE_CHARGING_EXCEEDED_MAX_ACCOUNT_AMOUNTS(ResponseCodeEnum.CUSTOM_FEE_CHARGING_EXCEEDED_MAX_ACCOUNT_AMOUNTS),

    /**
     * The sender account in the token transfer transaction could not afford a custom fee
     */
    INSUFFICIENT_SENDER_ACCOUNT_BALANCE_FOR_CUSTOM_FEE(ResponseCodeEnum.INSUFFICIENT_SENDER_ACCOUNT_BALANCE_FOR_CUSTOM_FEE),

    /**
     * Currently no more than 4,294,967,295 NFTs may be minted for a given unique token type
     */
    SERIAL_NUMBER_LIMIT_REACHED(ResponseCodeEnum.SERIAL_NUMBER_LIMIT_REACHED),

    /**
     * Only tokens of type NON_FUNGIBLE_UNIQUE can have royalty fees
     */
    CUSTOM_ROYALTY_FEE_ONLY_ALLOWED_FOR_NON_FUNGIBLE_UNIQUE(ResponseCodeEnum.CUSTOM_ROYALTY_FEE_ONLY_ALLOWED_FOR_NON_FUNGIBLE_UNIQUE),

    /**
     * The account has reached the limit on the automatic associations count.
     */
    NO_REMAINING_AUTOMATIC_ASSOCIATIONS(ResponseCodeEnum.NO_REMAINING_AUTOMATIC_ASSOCIATIONS),

    /**
     * Already existing automatic associations are more than the new maximum automatic associations.
     */
    EXISTING_AUTOMATIC_ASSOCIATIONS_EXCEED_GIVEN_LIMIT(ResponseCodeEnum.EXISTING_AUTOMATIC_ASSOCIATIONS_EXCEED_GIVEN_LIMIT),

    /**
     * Cannot set the number of automatic associations for an account more than the maximum allowed
     * token associations tokens.maxPerAccount.
     */
    REQUESTED_NUM_AUTOMATIC_ASSOCIATIONS_EXCEEDS_ASSOCIATION_LIMIT(ResponseCodeEnum.REQUESTED_NUM_AUTOMATIC_ASSOCIATIONS_EXCEEDS_ASSOCIATION_LIMIT),

    /**
     * Token is paused. This Token cannot be a part of any kind of Transaction until unpaused.
     */
    TOKEN_IS_PAUSED(ResponseCodeEnum.TOKEN_IS_PAUSED),

    /**
     * Pause key is not set on token
     */
    TOKEN_HAS_NO_PAUSE_KEY(ResponseCodeEnum.TOKEN_HAS_NO_PAUSE_KEY),

    /**
     * The provided pause key was invalid
     */
    INVALID_PAUSE_KEY(ResponseCodeEnum.INVALID_PAUSE_KEY),

    /**
     * The update file in a freeze transaction body must exist.
     */
    FREEZE_UPDATE_FILE_DOES_NOT_EXIST(ResponseCodeEnum.FREEZE_UPDATE_FILE_DOES_NOT_EXIST),

    /**
     * The hash of the update file in a freeze transaction body must match the in-memory hash.
     */
    FREEZE_UPDATE_FILE_HASH_DOES_NOT_MATCH(ResponseCodeEnum.FREEZE_UPDATE_FILE_HASH_DOES_NOT_MATCH),

    /**
     * A FREEZE_UPGRADE transaction was handled with no previous update prepared.
     */
    NO_UPGRADE_HAS_BEEN_PREPARED(ResponseCodeEnum.NO_UPGRADE_HAS_BEEN_PREPARED),

    /**
     * A FREEZE_ABORT transaction was handled with no scheduled freeze.
     */
    NO_FREEZE_IS_SCHEDULED(ResponseCodeEnum.NO_FREEZE_IS_SCHEDULED),

    /**
     * The update file hash when handling a FREEZE_UPGRADE transaction differs from the file
     * hash at the time of handling the PREPARE_UPGRADE transaction.
     */
    UPDATE_FILE_HASH_CHANGED_SINCE_PREPARE_UPGRADE(ResponseCodeEnum.UPDATE_FILE_HASH_CHANGED_SINCE_PREPARE_UPGRADE),

    /**
     * The given freeze start time was in the (consensus) past.
     */
    FREEZE_START_TIME_MUST_BE_FUTURE(ResponseCodeEnum.FREEZE_START_TIME_MUST_BE_FUTURE),

    /**
     * The prepared update file cannot be updated or appended until either the upgrade has
     * been completed, or a FREEZE_ABORT has been handled.
     */
    PREPARED_UPDATE_FILE_IS_IMMUTABLE(ResponseCodeEnum.PREPARED_UPDATE_FILE_IS_IMMUTABLE),

    /**
     * Once a freeze is scheduled, it must be aborted before any other type of freeze can
     * can be performed.
     */
    FREEZE_ALREADY_SCHEDULED(ResponseCodeEnum.FREEZE_ALREADY_SCHEDULED),

    /**
     * If an NMT upgrade has been prepared, the following operation must be a FREEZE_UPGRADE.
     * (To issue a FREEZE_ONLY, submit a FREEZE_ABORT first.)
     */
    FREEZE_UPGRADE_IN_PROGRESS(ResponseCodeEnum.FREEZE_UPGRADE_IN_PROGRESS),

    /**
     * If an NMT upgrade has been prepared, the subsequent FREEZE_UPGRADE transaction must
     * confirm the id of the file to be used in the upgrade.
     */
    UPDATE_FILE_ID_DOES_NOT_MATCH_PREPARED(ResponseCodeEnum.UPDATE_FILE_ID_DOES_NOT_MATCH_PREPARED),

    /**
     * If an NMT upgrade has been prepared, the subsequent FREEZE_UPGRADE transaction must
     * confirm the hash of the file to be used in the upgrade.
     */
    UPDATE_FILE_HASH_DOES_NOT_MATCH_PREPARED(ResponseCodeEnum.UPDATE_FILE_HASH_DOES_NOT_MATCH_PREPARED),

    /**
     * Consensus throttle did not allow execution of this transaction. System is throttled at
     * consensus level.
     */
    CONSENSUS_GAS_EXHAUSTED(ResponseCodeEnum.CONSENSUS_GAS_EXHAUSTED),

    /**
     * A precompiled contract succeeded, but was later reverted.
     */
    REVERTED_SUCCESS(ResponseCodeEnum.REVERTED_SUCCESS),

    /**
     * All contract storage allocated to the current price regime has been consumed.
     */
    MAX_STORAGE_IN_PRICE_REGIME_HAS_BEEN_USED(ResponseCodeEnum.MAX_STORAGE_IN_PRICE_REGIME_HAS_BEEN_USED),

    /**
     * An alias used in a CryptoTransfer transaction is not the serialization of a primitive Key
     * message--that is, a Key with a single Ed25519 or ECDSA(secp256k1) public key and no
     * unknown protobuf fields.
     */
    INVALID_ALIAS_KEY(ResponseCodeEnum.INVALID_ALIAS_KEY),

    /**
     * A fungible token transfer expected a different number of decimals than the involved
     * type actually has.
     */
    UNEXPECTED_TOKEN_DECIMALS(ResponseCodeEnum.UNEXPECTED_TOKEN_DECIMALS),

    /**
     * [Deprecated] The proxy account id is invalid or does not exist.
     */
    INVALID_PROXY_ACCOUNT_ID(ResponseCodeEnum.INVALID_PROXY_ACCOUNT_ID),

    /**
     * The transfer account id in CryptoDelete transaction is invalid or does not exist.
     */
    INVALID_TRANSFER_ACCOUNT_ID(ResponseCodeEnum.INVALID_TRANSFER_ACCOUNT_ID),

    /**
     * The fee collector account id in TokenFeeScheduleUpdate is invalid or does not exist.
     */
    INVALID_FEE_COLLECTOR_ACCOUNT_ID(ResponseCodeEnum.INVALID_FEE_COLLECTOR_ACCOUNT_ID),

    /**
     * The alias already set on an account cannot be updated using CryptoUpdate transaction.
     */
    ALIAS_IS_IMMUTABLE(ResponseCodeEnum.ALIAS_IS_IMMUTABLE),

    /**
     * An approved allowance specifies a spender account that is the same as the hbar/token
     * owner account.
     */
    SPENDER_ACCOUNT_SAME_AS_OWNER(ResponseCodeEnum.SPENDER_ACCOUNT_SAME_AS_OWNER),

    /**
     * The establishment or adjustment of an approved allowance cause the token allowance
     * to exceed the token maximum supply.
     */
    AMOUNT_EXCEEDS_TOKEN_MAX_SUPPLY(ResponseCodeEnum.AMOUNT_EXCEEDS_TOKEN_MAX_SUPPLY),

    /**
     * The specified amount for an approved allowance cannot be negative.
     */
    NEGATIVE_ALLOWANCE_AMOUNT(ResponseCodeEnum.NEGATIVE_ALLOWANCE_AMOUNT),

    /**
     * [Deprecated] The approveForAll flag cannot be set for a fungible token.
     */
    CANNOT_APPROVE_FOR_ALL_FUNGIBLE_COMMON(ResponseCodeEnum.CANNOT_APPROVE_FOR_ALL_FUNGIBLE_COMMON),

    /**
     * The spender does not have an existing approved allowance with the hbar/token owner.
     */
    SPENDER_DOES_NOT_HAVE_ALLOWANCE(ResponseCodeEnum.SPENDER_DOES_NOT_HAVE_ALLOWANCE),

    /**
     * The transfer amount exceeds the current approved allowance for the spender account.
     */
    AMOUNT_EXCEEDS_ALLOWANCE(ResponseCodeEnum.AMOUNT_EXCEEDS_ALLOWANCE),

    /**
     * The payer account of an approveAllowances or adjustAllowance transaction is attempting
     * to go beyond the maximum allowed number of allowances.
     */
    MAX_ALLOWANCES_EXCEEDED(ResponseCodeEnum.MAX_ALLOWANCES_EXCEEDED),

    /**
     * No allowances have been specified in the approval transaction.
     */
    EMPTY_ALLOWANCES(ResponseCodeEnum.EMPTY_ALLOWANCES),

    /**
     * [Deprecated] Spender is repeated more than once in Crypto or Token or NFT allowance lists in a single
     * CryptoApproveAllowance transaction.
     */
    SPENDER_ACCOUNT_REPEATED_IN_ALLOWANCES(ResponseCodeEnum.SPENDER_ACCOUNT_REPEATED_IN_ALLOWANCES),

    /**
     * [Deprecated] Serial numbers are repeated in nft allowance for a single spender account
     */
    REPEATED_SERIAL_NUMS_IN_NFT_ALLOWANCES(ResponseCodeEnum.REPEATED_SERIAL_NUMS_IN_NFT_ALLOWANCES),

    /**
     * Fungible common token used in NFT allowances
     */
    FUNGIBLE_TOKEN_IN_NFT_ALLOWANCES(ResponseCodeEnum.FUNGIBLE_TOKEN_IN_NFT_ALLOWANCES),

    /**
     * Non fungible token used in fungible token allowances
     */
    NFT_IN_FUNGIBLE_TOKEN_ALLOWANCES(ResponseCodeEnum.NFT_IN_FUNGIBLE_TOKEN_ALLOWANCES),

    /**
     * The account id specified as the owner is invalid or does not exist.
     */
    INVALID_ALLOWANCE_OWNER_ID(ResponseCodeEnum.INVALID_ALLOWANCE_OWNER_ID),

    /**
     * The account id specified as the spender is invalid or does not exist.
     */
    INVALID_ALLOWANCE_SPENDER_ID(ResponseCodeEnum.INVALID_ALLOWANCE_SPENDER_ID),

    /**
     * [Deprecated] If the CryptoDeleteAllowance transaction has repeated crypto or token or Nft allowances to delete.
     */
    REPEATED_ALLOWANCES_TO_DELETE(ResponseCodeEnum.REPEATED_ALLOWANCES_TO_DELETE),

    /**
     * If the account Id specified as the delegating spender is invalid or does not exist.
     */
    INVALID_DELEGATING_SPENDER(ResponseCodeEnum.INVALID_DELEGATING_SPENDER),

    /**
     * The delegating Spender cannot grant approveForAll allowance on a NFT token type for another spender.
     */
    DELEGATING_SPENDER_CANNOT_GRANT_APPROVE_FOR_ALL(ResponseCodeEnum.DELEGATING_SPENDER_CANNOT_GRANT_APPROVE_FOR_ALL),

    /**
     * The delegating Spender cannot grant allowance on a NFT serial for another spender as it doesnt not have approveForAll
     * granted on token-owner.
     */
    DELEGATING_SPENDER_DOES_NOT_HAVE_APPROVE_FOR_ALL(ResponseCodeEnum.DELEGATING_SPENDER_DOES_NOT_HAVE_APPROVE_FOR_ALL),

    /**
     * The scheduled transaction could not be created because it's expiration_time was too far in the future.
     */
    SCHEDULE_EXPIRATION_TIME_TOO_FAR_IN_FUTURE(ResponseCodeEnum.SCHEDULE_EXPIRATION_TIME_TOO_FAR_IN_FUTURE),

    /**
     * The scheduled transaction could not be created because it's expiration_time was less than or equal to the consensus time.
     */
    SCHEDULE_EXPIRATION_TIME_MUST_BE_HIGHER_THAN_CONSENSUS_TIME(ResponseCodeEnum.SCHEDULE_EXPIRATION_TIME_MUST_BE_HIGHER_THAN_CONSENSUS_TIME),

    /**
     * The scheduled transaction could not be created because it would cause throttles to be violated on the specified expiration_time.
     */
    SCHEDULE_FUTURE_THROTTLE_EXCEEDED(ResponseCodeEnum.SCHEDULE_FUTURE_THROTTLE_EXCEEDED),

    /**
     * The scheduled transaction could not be created because it would cause the gas limit to be violated on the specified expiration_time.
     */
    SCHEDULE_FUTURE_GAS_LIMIT_EXCEEDED(ResponseCodeEnum.SCHEDULE_FUTURE_GAS_LIMIT_EXCEEDED),

    /**
     * The ethereum transaction either failed parsing or failed signature validation, or some other EthereumTransaction error not covered by another response code.
     */
    INVALID_ETHEREUM_TRANSACTION(ResponseCodeEnum.INVALID_ETHEREUM_TRANSACTION),

    /**
     * EthereumTransaction was signed against a chainId that this network does not support.
     */
    WRONG_CHAIN_ID(ResponseCodeEnum.WRONG_CHAIN_ID),

    /**
     * This transaction specified an ethereumNonce that is not the current ethereumNonce of the account.
     */
    WRONG_NONCE(ResponseCodeEnum.WRONG_NONCE),

    /**
     * The ethereum transaction specified an access list, which the network does not support.
     */
    ACCESS_LIST_UNSUPPORTED(ResponseCodeEnum.ACCESS_LIST_UNSUPPORTED),

    /**
     * A schedule being signed or deleted has passed it's expiration date and is pending execution if needed and then expiration.
     */
    SCHEDULE_PENDING_EXPIRATION(ResponseCodeEnum.SCHEDULE_PENDING_EXPIRATION),

    /**
     * A selfdestruct or ContractDelete targeted a contract that is a token treasury.
     */
    CONTRACT_IS_TOKEN_TREASURY(ResponseCodeEnum.CONTRACT_IS_TOKEN_TREASURY),

    /**
     * A selfdestruct or ContractDelete targeted a contract with non-zero token balances.
     */
    CONTRACT_HAS_NON_ZERO_TOKEN_BALANCES(ResponseCodeEnum.CONTRACT_HAS_NON_ZERO_TOKEN_BALANCES),

    /**
     * A contract referenced by a transaction is "detached"; that is, expired and lacking any
     * hbar funds for auto-renewal payment---but still within its post-expiry grace period.
     */
    CONTRACT_EXPIRED_AND_PENDING_REMOVAL(ResponseCodeEnum.CONTRACT_EXPIRED_AND_PENDING_REMOVAL),

    /**
     * A ContractUpdate requested removal of a contract's auto-renew account, but that contract has
     * no auto-renew account.
     */
    CONTRACT_HAS_NO_AUTO_RENEW_ACCOUNT(ResponseCodeEnum.CONTRACT_HAS_NO_AUTO_RENEW_ACCOUNT),

    /**
     * A delete transaction submitted via HAPI set permanent_removal=true
     */
    PERMANENT_REMOVAL_REQUIRES_SYSTEM_INITIATION(ResponseCodeEnum.PERMANENT_REMOVAL_REQUIRES_SYSTEM_INITIATION),

    /**
     * A CryptoCreate or ContractCreate used the deprecated proxyAccountID field.
     */
    PROXY_ACCOUNT_ID_FIELD_IS_DEPRECATED(ResponseCodeEnum.PROXY_ACCOUNT_ID_FIELD_IS_DEPRECATED),

    /**
     * An account set the staked_account_id to itself in CryptoUpdate or ContractUpdate transactions.
     */
    SELF_STAKING_IS_NOT_ALLOWED(ResponseCodeEnum.SELF_STAKING_IS_NOT_ALLOWED),

    /**
     * The staking account id or staking node id given is invalid or does not exist.
     */
    INVALID_STAKING_ID(ResponseCodeEnum.INVALID_STAKING_ID),

    /**
     * Native staking, while implemented, has not yet enabled by the council.
     */
    STAKING_NOT_ENABLED(ResponseCodeEnum.STAKING_NOT_ENABLED),

    /**
     * The range provided in UtilPrng transaction is negative.
     */
    INVALID_PRNG_RANGE(ResponseCodeEnum.INVALID_PRNG_RANGE),

    /**
     * The maximum number of entities allowed in the current price regime have been created.
     */
    MAX_ENTITIES_IN_PRICE_REGIME_HAVE_BEEN_CREATED(ResponseCodeEnum.MAX_ENTITIES_IN_PRICE_REGIME_HAVE_BEEN_CREATED),

    /**
     * The full prefix signature for precompile is not valid
     */
    INVALID_FULL_PREFIX_SIGNATURE_FOR_PRECOMPILE(ResponseCodeEnum.INVALID_FULL_PREFIX_SIGNATURE_FOR_PRECOMPILE),

    /**
     * The combined balances of a contract and its auto-renew account (if any) did not cover
     * the rent charged for net new storage used in a transaction.
     */
    INSUFFICIENT_BALANCES_FOR_STORAGE_RENT(ResponseCodeEnum.INSUFFICIENT_BALANCES_FOR_STORAGE_RENT),

    /**
     * A contract transaction tried to use more than the allowed number of child records, via
     * either system contract records or internal contract creations.
     */
    MAX_CHILD_RECORDS_EXCEEDED(ResponseCodeEnum.MAX_CHILD_RECORDS_EXCEEDED),

    /**
     * The combined balances of a contract and its auto-renew account (if any) or balance of an account did not cover
     * the auto-renewal fees in a transaction.
     */
    INSUFFICIENT_BALANCES_FOR_RENEWAL_FEES(ResponseCodeEnum.INSUFFICIENT_BALANCES_FOR_RENEWAL_FEES),

    /**
     * A transaction's protobuf message includes unknown fields; could mean that a client
     * expects not-yet-released functionality to be available.
     */
    TRANSACTION_HAS_UNKNOWN_FIELDS(ResponseCodeEnum.TRANSACTION_HAS_UNKNOWN_FIELDS),

    /**
     * The account cannot be modified. Account's key is not set
     */
<<<<<<< HEAD
    ACCOUNT_IS_IMMUTABLE(ResponseCodeEnum.ACCOUNT_IS_IMMUTABLE),

    /**
     * An alias that is assigned to an account or contract cannot be assigned to another account or contract.
     */
    ALIAS_ALREADY_ASSIGNED(ResponseCodeEnum.ALIAS_ALREADY_ASSIGNED);
=======
    ACCOUNT_IS_IMMUTABLE(ResponseCodeEnum.ACCOUNT_IS_IMMUTABLE);
>>>>>>> ab8632ca

    final ResponseCodeEnum code;

    Status(ResponseCodeEnum code) {
        this.code = code;
    }

    static Status valueOf(ResponseCodeEnum code) {
<<<<<<< HEAD
        switch (code) {
            case OK:
                return OK;
            case INVALID_TRANSACTION:
                return INVALID_TRANSACTION;
            case PAYER_ACCOUNT_NOT_FOUND:
                return PAYER_ACCOUNT_NOT_FOUND;
            case INVALID_NODE_ACCOUNT:
                return INVALID_NODE_ACCOUNT;
            case TRANSACTION_EXPIRED:
                return TRANSACTION_EXPIRED;
            case INVALID_TRANSACTION_START:
                return INVALID_TRANSACTION_START;
            case INVALID_TRANSACTION_DURATION:
                return INVALID_TRANSACTION_DURATION;
            case INVALID_SIGNATURE:
                return INVALID_SIGNATURE;
            case MEMO_TOO_LONG:
                return MEMO_TOO_LONG;
            case INSUFFICIENT_TX_FEE:
                return INSUFFICIENT_TX_FEE;
            case INSUFFICIENT_PAYER_BALANCE:
                return INSUFFICIENT_PAYER_BALANCE;
            case DUPLICATE_TRANSACTION:
                return DUPLICATE_TRANSACTION;
            case BUSY:
                return BUSY;
            case NOT_SUPPORTED:
                return NOT_SUPPORTED;
            case INVALID_FILE_ID:
                return INVALID_FILE_ID;
            case INVALID_ACCOUNT_ID:
                return INVALID_ACCOUNT_ID;
            case INVALID_CONTRACT_ID:
                return INVALID_CONTRACT_ID;
            case INVALID_TRANSACTION_ID:
                return INVALID_TRANSACTION_ID;
            case RECEIPT_NOT_FOUND:
                return RECEIPT_NOT_FOUND;
            case RECORD_NOT_FOUND:
                return RECORD_NOT_FOUND;
            case INVALID_SOLIDITY_ID:
                return INVALID_SOLIDITY_ID;
            case UNKNOWN:
                return UNKNOWN;
            case SUCCESS:
                return SUCCESS;
            case FAIL_INVALID:
                return FAIL_INVALID;
            case FAIL_FEE:
                return FAIL_FEE;
            case FAIL_BALANCE:
                return FAIL_BALANCE;
            case KEY_REQUIRED:
                return KEY_REQUIRED;
            case BAD_ENCODING:
                return BAD_ENCODING;
            case INSUFFICIENT_ACCOUNT_BALANCE:
                return INSUFFICIENT_ACCOUNT_BALANCE;
            case INVALID_SOLIDITY_ADDRESS:
                return INVALID_SOLIDITY_ADDRESS;
            case INSUFFICIENT_GAS:
                return INSUFFICIENT_GAS;
            case CONTRACT_SIZE_LIMIT_EXCEEDED:
                return CONTRACT_SIZE_LIMIT_EXCEEDED;
            case LOCAL_CALL_MODIFICATION_EXCEPTION:
                return LOCAL_CALL_MODIFICATION_EXCEPTION;
            case CONTRACT_REVERT_EXECUTED:
                return CONTRACT_REVERT_EXECUTED;
            case CONTRACT_EXECUTION_EXCEPTION:
                return CONTRACT_EXECUTION_EXCEPTION;
            case INVALID_RECEIVING_NODE_ACCOUNT:
                return INVALID_RECEIVING_NODE_ACCOUNT;
            case MISSING_QUERY_HEADER:
                return MISSING_QUERY_HEADER;
            case ACCOUNT_UPDATE_FAILED:
                return ACCOUNT_UPDATE_FAILED;
            case INVALID_KEY_ENCODING:
                return INVALID_KEY_ENCODING;
            case NULL_SOLIDITY_ADDRESS:
                return NULL_SOLIDITY_ADDRESS;
            case CONTRACT_UPDATE_FAILED:
                return CONTRACT_UPDATE_FAILED;
            case INVALID_QUERY_HEADER:
                return INVALID_QUERY_HEADER;
            case INVALID_FEE_SUBMITTED:
                return INVALID_FEE_SUBMITTED;
            case INVALID_PAYER_SIGNATURE:
                return INVALID_PAYER_SIGNATURE;
            case KEY_NOT_PROVIDED:
                return KEY_NOT_PROVIDED;
            case INVALID_EXPIRATION_TIME:
                return INVALID_EXPIRATION_TIME;
            case NO_WACL_KEY:
                return NO_WACL_KEY;
            case FILE_CONTENT_EMPTY:
                return FILE_CONTENT_EMPTY;
            case INVALID_ACCOUNT_AMOUNTS:
                return INVALID_ACCOUNT_AMOUNTS;
            case EMPTY_TRANSACTION_BODY:
                return EMPTY_TRANSACTION_BODY;
            case INVALID_TRANSACTION_BODY:
                return INVALID_TRANSACTION_BODY;
            case INVALID_SIGNATURE_TYPE_MISMATCHING_KEY:
                return INVALID_SIGNATURE_TYPE_MISMATCHING_KEY;
            case INVALID_SIGNATURE_COUNT_MISMATCHING_KEY:
                return INVALID_SIGNATURE_COUNT_MISMATCHING_KEY;
            case EMPTY_LIVE_HASH_BODY:
                return EMPTY_LIVE_HASH_BODY;
            case EMPTY_LIVE_HASH:
                return EMPTY_LIVE_HASH;
            case EMPTY_LIVE_HASH_KEYS:
                return EMPTY_LIVE_HASH_KEYS;
            case INVALID_LIVE_HASH_SIZE:
                return INVALID_LIVE_HASH_SIZE;
            case EMPTY_QUERY_BODY:
                return EMPTY_QUERY_BODY;
            case EMPTY_LIVE_HASH_QUERY:
                return EMPTY_LIVE_HASH_QUERY;
            case LIVE_HASH_NOT_FOUND:
                return LIVE_HASH_NOT_FOUND;
            case ACCOUNT_ID_DOES_NOT_EXIST:
                return ACCOUNT_ID_DOES_NOT_EXIST;
            case LIVE_HASH_ALREADY_EXISTS:
                return LIVE_HASH_ALREADY_EXISTS;
            case INVALID_FILE_WACL:
                return INVALID_FILE_WACL;
            case SERIALIZATION_FAILED:
                return SERIALIZATION_FAILED;
            case TRANSACTION_OVERSIZE:
                return TRANSACTION_OVERSIZE;
            case TRANSACTION_TOO_MANY_LAYERS:
                return TRANSACTION_TOO_MANY_LAYERS;
            case CONTRACT_DELETED:
                return CONTRACT_DELETED;
            case PLATFORM_NOT_ACTIVE:
                return PLATFORM_NOT_ACTIVE;
            case KEY_PREFIX_MISMATCH:
                return KEY_PREFIX_MISMATCH;
            case PLATFORM_TRANSACTION_NOT_CREATED:
                return PLATFORM_TRANSACTION_NOT_CREATED;
            case INVALID_RENEWAL_PERIOD:
                return INVALID_RENEWAL_PERIOD;
            case INVALID_PAYER_ACCOUNT_ID:
                return INVALID_PAYER_ACCOUNT_ID;
            case ACCOUNT_DELETED:
                return ACCOUNT_DELETED;
            case FILE_DELETED:
                return FILE_DELETED;
            case ACCOUNT_REPEATED_IN_ACCOUNT_AMOUNTS:
                return ACCOUNT_REPEATED_IN_ACCOUNT_AMOUNTS;
            case SETTING_NEGATIVE_ACCOUNT_BALANCE:
                return SETTING_NEGATIVE_ACCOUNT_BALANCE;
            case OBTAINER_REQUIRED:
                return OBTAINER_REQUIRED;
            case OBTAINER_SAME_CONTRACT_ID:
                return OBTAINER_SAME_CONTRACT_ID;
            case OBTAINER_DOES_NOT_EXIST:
                return OBTAINER_DOES_NOT_EXIST;
            case MODIFYING_IMMUTABLE_CONTRACT:
                return MODIFYING_IMMUTABLE_CONTRACT;
            case FILE_SYSTEM_EXCEPTION:
                return FILE_SYSTEM_EXCEPTION;
            case AUTORENEW_DURATION_NOT_IN_RANGE:
                return AUTORENEW_DURATION_NOT_IN_RANGE;
            case ERROR_DECODING_BYTESTRING:
                return ERROR_DECODING_BYTESTRING;
            case CONTRACT_FILE_EMPTY:
                return CONTRACT_FILE_EMPTY;
            case CONTRACT_BYTECODE_EMPTY:
                return CONTRACT_BYTECODE_EMPTY;
            case INVALID_INITIAL_BALANCE:
                return INVALID_INITIAL_BALANCE;
            case INVALID_RECEIVE_RECORD_THRESHOLD:
                return INVALID_RECEIVE_RECORD_THRESHOLD;
            case INVALID_SEND_RECORD_THRESHOLD:
                return INVALID_SEND_RECORD_THRESHOLD;
            case ACCOUNT_IS_NOT_GENESIS_ACCOUNT:
                return ACCOUNT_IS_NOT_GENESIS_ACCOUNT;
            case PAYER_ACCOUNT_UNAUTHORIZED:
                return PAYER_ACCOUNT_UNAUTHORIZED;
            case INVALID_FREEZE_TRANSACTION_BODY:
                return INVALID_FREEZE_TRANSACTION_BODY;
            case FREEZE_TRANSACTION_BODY_NOT_FOUND:
                return FREEZE_TRANSACTION_BODY_NOT_FOUND;
            case TRANSFER_LIST_SIZE_LIMIT_EXCEEDED:
                return TRANSFER_LIST_SIZE_LIMIT_EXCEEDED;
            case RESULT_SIZE_LIMIT_EXCEEDED:
                return RESULT_SIZE_LIMIT_EXCEEDED;
            case NOT_SPECIAL_ACCOUNT:
                return NOT_SPECIAL_ACCOUNT;
            case CONTRACT_NEGATIVE_GAS:
                return CONTRACT_NEGATIVE_GAS;
            case CONTRACT_NEGATIVE_VALUE:
                return CONTRACT_NEGATIVE_VALUE;
            case INVALID_FEE_FILE:
                return INVALID_FEE_FILE;
            case INVALID_EXCHANGE_RATE_FILE:
                return INVALID_EXCHANGE_RATE_FILE;
            case INSUFFICIENT_LOCAL_CALL_GAS:
                return INSUFFICIENT_LOCAL_CALL_GAS;
            case ENTITY_NOT_ALLOWED_TO_DELETE:
                return ENTITY_NOT_ALLOWED_TO_DELETE;
            case AUTHORIZATION_FAILED:
                return AUTHORIZATION_FAILED;
            case FILE_UPLOADED_PROTO_INVALID:
                return FILE_UPLOADED_PROTO_INVALID;
            case FILE_UPLOADED_PROTO_NOT_SAVED_TO_DISK:
                return FILE_UPLOADED_PROTO_NOT_SAVED_TO_DISK;
            case FEE_SCHEDULE_FILE_PART_UPLOADED:
                return FEE_SCHEDULE_FILE_PART_UPLOADED;
            case EXCHANGE_RATE_CHANGE_LIMIT_EXCEEDED:
                return EXCHANGE_RATE_CHANGE_LIMIT_EXCEEDED;
            case MAX_CONTRACT_STORAGE_EXCEEDED:
                return MAX_CONTRACT_STORAGE_EXCEEDED;
            case TRANSFER_ACCOUNT_SAME_AS_DELETE_ACCOUNT:
                return TRANSFER_ACCOUNT_SAME_AS_DELETE_ACCOUNT;
            case TOTAL_LEDGER_BALANCE_INVALID:
                return TOTAL_LEDGER_BALANCE_INVALID;
            case EXPIRATION_REDUCTION_NOT_ALLOWED:
                return EXPIRATION_REDUCTION_NOT_ALLOWED;
            case MAX_GAS_LIMIT_EXCEEDED:
                return MAX_GAS_LIMIT_EXCEEDED;
            case MAX_FILE_SIZE_EXCEEDED:
                return MAX_FILE_SIZE_EXCEEDED;
            case RECEIVER_SIG_REQUIRED:
                return RECEIVER_SIG_REQUIRED;
            case INVALID_TOPIC_ID:
                return INVALID_TOPIC_ID;
            case INVALID_ADMIN_KEY:
                return INVALID_ADMIN_KEY;
            case INVALID_SUBMIT_KEY:
                return INVALID_SUBMIT_KEY;
            case UNAUTHORIZED:
                return UNAUTHORIZED;
            case INVALID_TOPIC_MESSAGE:
                return INVALID_TOPIC_MESSAGE;
            case INVALID_AUTORENEW_ACCOUNT:
                return INVALID_AUTORENEW_ACCOUNT;
            case AUTORENEW_ACCOUNT_NOT_ALLOWED:
                return AUTORENEW_ACCOUNT_NOT_ALLOWED;
            case TOPIC_EXPIRED:
                return TOPIC_EXPIRED;
            case INVALID_CHUNK_NUMBER:
                return INVALID_CHUNK_NUMBER;
            case INVALID_CHUNK_TRANSACTION_ID:
                return INVALID_CHUNK_TRANSACTION_ID;
            case ACCOUNT_FROZEN_FOR_TOKEN:
                return ACCOUNT_FROZEN_FOR_TOKEN;
            case TOKENS_PER_ACCOUNT_LIMIT_EXCEEDED:
                return TOKENS_PER_ACCOUNT_LIMIT_EXCEEDED;
            case INVALID_TOKEN_ID:
                return INVALID_TOKEN_ID;
            case INVALID_TOKEN_DECIMALS:
                return INVALID_TOKEN_DECIMALS;
            case INVALID_TOKEN_INITIAL_SUPPLY:
                return INVALID_TOKEN_INITIAL_SUPPLY;
            case INVALID_TREASURY_ACCOUNT_FOR_TOKEN:
                return INVALID_TREASURY_ACCOUNT_FOR_TOKEN;
            case INVALID_TOKEN_SYMBOL:
                return INVALID_TOKEN_SYMBOL;
            case TOKEN_HAS_NO_FREEZE_KEY:
                return TOKEN_HAS_NO_FREEZE_KEY;
            case TRANSFERS_NOT_ZERO_SUM_FOR_TOKEN:
                return TRANSFERS_NOT_ZERO_SUM_FOR_TOKEN;
            case MISSING_TOKEN_SYMBOL:
                return MISSING_TOKEN_SYMBOL;
            case TOKEN_SYMBOL_TOO_LONG:
                return TOKEN_SYMBOL_TOO_LONG;
            case ACCOUNT_KYC_NOT_GRANTED_FOR_TOKEN:
                return ACCOUNT_KYC_NOT_GRANTED_FOR_TOKEN;
            case TOKEN_HAS_NO_KYC_KEY:
                return TOKEN_HAS_NO_KYC_KEY;
            case INSUFFICIENT_TOKEN_BALANCE:
                return INSUFFICIENT_TOKEN_BALANCE;
            case TOKEN_WAS_DELETED:
                return TOKEN_WAS_DELETED;
            case TOKEN_HAS_NO_SUPPLY_KEY:
                return TOKEN_HAS_NO_SUPPLY_KEY;
            case TOKEN_HAS_NO_WIPE_KEY:
                return TOKEN_HAS_NO_WIPE_KEY;
            case INVALID_TOKEN_MINT_AMOUNT:
                return INVALID_TOKEN_MINT_AMOUNT;
            case INVALID_TOKEN_BURN_AMOUNT:
                return INVALID_TOKEN_BURN_AMOUNT;
            case TOKEN_NOT_ASSOCIATED_TO_ACCOUNT:
                return TOKEN_NOT_ASSOCIATED_TO_ACCOUNT;
            case CANNOT_WIPE_TOKEN_TREASURY_ACCOUNT:
                return CANNOT_WIPE_TOKEN_TREASURY_ACCOUNT;
            case INVALID_KYC_KEY:
                return INVALID_KYC_KEY;
            case INVALID_WIPE_KEY:
                return INVALID_WIPE_KEY;
            case INVALID_FREEZE_KEY:
                return INVALID_FREEZE_KEY;
            case INVALID_SUPPLY_KEY:
                return INVALID_SUPPLY_KEY;
            case MISSING_TOKEN_NAME:
                return MISSING_TOKEN_NAME;
            case TOKEN_NAME_TOO_LONG:
                return TOKEN_NAME_TOO_LONG;
            case INVALID_WIPING_AMOUNT:
                return INVALID_WIPING_AMOUNT;
            case TOKEN_IS_IMMUTABLE:
                return TOKEN_IS_IMMUTABLE;
            case TOKEN_ALREADY_ASSOCIATED_TO_ACCOUNT:
                return TOKEN_ALREADY_ASSOCIATED_TO_ACCOUNT;
            case TRANSACTION_REQUIRES_ZERO_TOKEN_BALANCES:
                return TRANSACTION_REQUIRES_ZERO_TOKEN_BALANCES;
            case ACCOUNT_IS_TREASURY:
                return ACCOUNT_IS_TREASURY;
            case TOKEN_ID_REPEATED_IN_TOKEN_LIST:
                return TOKEN_ID_REPEATED_IN_TOKEN_LIST;
            case TOKEN_TRANSFER_LIST_SIZE_LIMIT_EXCEEDED:
                return TOKEN_TRANSFER_LIST_SIZE_LIMIT_EXCEEDED;
            case EMPTY_TOKEN_TRANSFER_BODY:
                return EMPTY_TOKEN_TRANSFER_BODY;
            case EMPTY_TOKEN_TRANSFER_ACCOUNT_AMOUNTS:
                return EMPTY_TOKEN_TRANSFER_ACCOUNT_AMOUNTS;
            case INVALID_SCHEDULE_ID:
                return INVALID_SCHEDULE_ID;
            case SCHEDULE_IS_IMMUTABLE:
                return SCHEDULE_IS_IMMUTABLE;
            case INVALID_SCHEDULE_PAYER_ID:
                return INVALID_SCHEDULE_PAYER_ID;
            case INVALID_SCHEDULE_ACCOUNT_ID:
                return INVALID_SCHEDULE_ACCOUNT_ID;
            case NO_NEW_VALID_SIGNATURES:
                return NO_NEW_VALID_SIGNATURES;
            case UNRESOLVABLE_REQUIRED_SIGNERS:
                return UNRESOLVABLE_REQUIRED_SIGNERS;
            case SCHEDULED_TRANSACTION_NOT_IN_WHITELIST:
                return SCHEDULED_TRANSACTION_NOT_IN_WHITELIST;
            case SOME_SIGNATURES_WERE_INVALID:
                return SOME_SIGNATURES_WERE_INVALID;
            case TRANSACTION_ID_FIELD_NOT_ALLOWED:
                return TRANSACTION_ID_FIELD_NOT_ALLOWED;
            case IDENTICAL_SCHEDULE_ALREADY_CREATED:
                return IDENTICAL_SCHEDULE_ALREADY_CREATED;
            case INVALID_ZERO_BYTE_IN_STRING:
                return INVALID_ZERO_BYTE_IN_STRING;
            case SCHEDULE_ALREADY_DELETED:
                return SCHEDULE_ALREADY_DELETED;
            case SCHEDULE_ALREADY_EXECUTED:
                return SCHEDULE_ALREADY_EXECUTED;
            case MESSAGE_SIZE_TOO_LARGE:
                return MESSAGE_SIZE_TOO_LARGE;
            case OPERATION_REPEATED_IN_BUCKET_GROUPS:
                return OPERATION_REPEATED_IN_BUCKET_GROUPS;
            case BUCKET_CAPACITY_OVERFLOW:
                return BUCKET_CAPACITY_OVERFLOW;
            case NODE_CAPACITY_NOT_SUFFICIENT_FOR_OPERATION:
                return NODE_CAPACITY_NOT_SUFFICIENT_FOR_OPERATION;
            case BUCKET_HAS_NO_THROTTLE_GROUPS:
                return BUCKET_HAS_NO_THROTTLE_GROUPS;
            case THROTTLE_GROUP_HAS_ZERO_OPS_PER_SEC:
                return THROTTLE_GROUP_HAS_ZERO_OPS_PER_SEC;
            case SUCCESS_BUT_MISSING_EXPECTED_OPERATION:
                return SUCCESS_BUT_MISSING_EXPECTED_OPERATION;
            case UNPARSEABLE_THROTTLE_DEFINITIONS:
                return UNPARSEABLE_THROTTLE_DEFINITIONS;
            case INVALID_THROTTLE_DEFINITIONS:
                return INVALID_THROTTLE_DEFINITIONS;
            case ACCOUNT_EXPIRED_AND_PENDING_REMOVAL:
                return ACCOUNT_EXPIRED_AND_PENDING_REMOVAL;
            case INVALID_TOKEN_MAX_SUPPLY:
                return INVALID_TOKEN_MAX_SUPPLY;
            case INVALID_TOKEN_NFT_SERIAL_NUMBER:
                return INVALID_TOKEN_NFT_SERIAL_NUMBER;
            case INVALID_NFT_ID:
                return INVALID_NFT_ID;
            case METADATA_TOO_LONG:
                return METADATA_TOO_LONG;
            case BATCH_SIZE_LIMIT_EXCEEDED:
                return BATCH_SIZE_LIMIT_EXCEEDED;
            case INVALID_QUERY_RANGE:
                return INVALID_QUERY_RANGE;
            case FRACTION_DIVIDES_BY_ZERO:
                return FRACTION_DIVIDES_BY_ZERO;
            case INSUFFICIENT_PAYER_BALANCE_FOR_CUSTOM_FEE:
                return INSUFFICIENT_PAYER_BALANCE_FOR_CUSTOM_FEE;
            case CUSTOM_FEES_LIST_TOO_LONG:
                return CUSTOM_FEES_LIST_TOO_LONG;
            case INVALID_CUSTOM_FEE_COLLECTOR:
                return INVALID_CUSTOM_FEE_COLLECTOR;
            case INVALID_TOKEN_ID_IN_CUSTOM_FEES:
                return INVALID_TOKEN_ID_IN_CUSTOM_FEES;
            case TOKEN_NOT_ASSOCIATED_TO_FEE_COLLECTOR:
                return TOKEN_NOT_ASSOCIATED_TO_FEE_COLLECTOR;
            case TOKEN_MAX_SUPPLY_REACHED:
                return TOKEN_MAX_SUPPLY_REACHED;
            case SENDER_DOES_NOT_OWN_NFT_SERIAL_NO:
                return SENDER_DOES_NOT_OWN_NFT_SERIAL_NO;
            case CUSTOM_FEE_NOT_FULLY_SPECIFIED:
                return CUSTOM_FEE_NOT_FULLY_SPECIFIED;
            case CUSTOM_FEE_MUST_BE_POSITIVE:
                return CUSTOM_FEE_MUST_BE_POSITIVE;
            case TOKEN_HAS_NO_FEE_SCHEDULE_KEY:
                return TOKEN_HAS_NO_FEE_SCHEDULE_KEY;
            case CUSTOM_FEE_OUTSIDE_NUMERIC_RANGE:
                return CUSTOM_FEE_OUTSIDE_NUMERIC_RANGE;
            case ROYALTY_FRACTION_CANNOT_EXCEED_ONE:
                return ROYALTY_FRACTION_CANNOT_EXCEED_ONE;
            case FRACTIONAL_FEE_MAX_AMOUNT_LESS_THAN_MIN_AMOUNT:
                return FRACTIONAL_FEE_MAX_AMOUNT_LESS_THAN_MIN_AMOUNT;
            case CUSTOM_SCHEDULE_ALREADY_HAS_NO_FEES:
                return CUSTOM_SCHEDULE_ALREADY_HAS_NO_FEES;
            case CUSTOM_FEE_DENOMINATION_MUST_BE_FUNGIBLE_COMMON:
                return CUSTOM_FEE_DENOMINATION_MUST_BE_FUNGIBLE_COMMON;
            case CUSTOM_FRACTIONAL_FEE_ONLY_ALLOWED_FOR_FUNGIBLE_COMMON:
                return CUSTOM_FRACTIONAL_FEE_ONLY_ALLOWED_FOR_FUNGIBLE_COMMON;
            case INVALID_CUSTOM_FEE_SCHEDULE_KEY:
                return INVALID_CUSTOM_FEE_SCHEDULE_KEY;
            case INVALID_TOKEN_MINT_METADATA:
                return INVALID_TOKEN_MINT_METADATA;
            case INVALID_TOKEN_BURN_METADATA:
                return INVALID_TOKEN_BURN_METADATA;
            case CURRENT_TREASURY_STILL_OWNS_NFTS:
                return CURRENT_TREASURY_STILL_OWNS_NFTS;
            case ACCOUNT_STILL_OWNS_NFTS:
                return ACCOUNT_STILL_OWNS_NFTS;
            case TREASURY_MUST_OWN_BURNED_NFT:
                return TREASURY_MUST_OWN_BURNED_NFT;
            case ACCOUNT_DOES_NOT_OWN_WIPED_NFT:
                return ACCOUNT_DOES_NOT_OWN_WIPED_NFT;
            case ACCOUNT_AMOUNT_TRANSFERS_ONLY_ALLOWED_FOR_FUNGIBLE_COMMON:
                return ACCOUNT_AMOUNT_TRANSFERS_ONLY_ALLOWED_FOR_FUNGIBLE_COMMON;
            case MAX_NFTS_IN_PRICE_REGIME_HAVE_BEEN_MINTED:
                return MAX_NFTS_IN_PRICE_REGIME_HAVE_BEEN_MINTED;
            case PAYER_ACCOUNT_DELETED:
                return PAYER_ACCOUNT_DELETED;
            case CUSTOM_FEE_CHARGING_EXCEEDED_MAX_RECURSION_DEPTH:
                return CUSTOM_FEE_CHARGING_EXCEEDED_MAX_RECURSION_DEPTH;
            case CUSTOM_FEE_CHARGING_EXCEEDED_MAX_ACCOUNT_AMOUNTS:
                return CUSTOM_FEE_CHARGING_EXCEEDED_MAX_ACCOUNT_AMOUNTS;
            case INSUFFICIENT_SENDER_ACCOUNT_BALANCE_FOR_CUSTOM_FEE:
                return INSUFFICIENT_SENDER_ACCOUNT_BALANCE_FOR_CUSTOM_FEE;
            case SERIAL_NUMBER_LIMIT_REACHED:
                return SERIAL_NUMBER_LIMIT_REACHED;
            case CUSTOM_ROYALTY_FEE_ONLY_ALLOWED_FOR_NON_FUNGIBLE_UNIQUE:
                return CUSTOM_ROYALTY_FEE_ONLY_ALLOWED_FOR_NON_FUNGIBLE_UNIQUE;
            case NO_REMAINING_AUTOMATIC_ASSOCIATIONS:
                return NO_REMAINING_AUTOMATIC_ASSOCIATIONS;
            case EXISTING_AUTOMATIC_ASSOCIATIONS_EXCEED_GIVEN_LIMIT:
                return EXISTING_AUTOMATIC_ASSOCIATIONS_EXCEED_GIVEN_LIMIT;
            case REQUESTED_NUM_AUTOMATIC_ASSOCIATIONS_EXCEEDS_ASSOCIATION_LIMIT:
                return REQUESTED_NUM_AUTOMATIC_ASSOCIATIONS_EXCEEDS_ASSOCIATION_LIMIT;
            case TOKEN_IS_PAUSED:
                return TOKEN_IS_PAUSED;
            case TOKEN_HAS_NO_PAUSE_KEY:
                return TOKEN_HAS_NO_PAUSE_KEY;
            case INVALID_PAUSE_KEY:
                return INVALID_PAUSE_KEY;
            case FREEZE_UPDATE_FILE_DOES_NOT_EXIST:
                return FREEZE_UPDATE_FILE_DOES_NOT_EXIST;
            case FREEZE_UPDATE_FILE_HASH_DOES_NOT_MATCH:
                return FREEZE_UPDATE_FILE_HASH_DOES_NOT_MATCH;
            case NO_UPGRADE_HAS_BEEN_PREPARED:
                return NO_UPGRADE_HAS_BEEN_PREPARED;
            case NO_FREEZE_IS_SCHEDULED:
                return NO_FREEZE_IS_SCHEDULED;
            case UPDATE_FILE_HASH_CHANGED_SINCE_PREPARE_UPGRADE:
                return UPDATE_FILE_HASH_CHANGED_SINCE_PREPARE_UPGRADE;
            case FREEZE_START_TIME_MUST_BE_FUTURE:
                return FREEZE_START_TIME_MUST_BE_FUTURE;
            case PREPARED_UPDATE_FILE_IS_IMMUTABLE:
                return PREPARED_UPDATE_FILE_IS_IMMUTABLE;
            case FREEZE_ALREADY_SCHEDULED:
                return FREEZE_ALREADY_SCHEDULED;
            case FREEZE_UPGRADE_IN_PROGRESS:
                return FREEZE_UPGRADE_IN_PROGRESS;
            case UPDATE_FILE_ID_DOES_NOT_MATCH_PREPARED:
                return UPDATE_FILE_ID_DOES_NOT_MATCH_PREPARED;
            case UPDATE_FILE_HASH_DOES_NOT_MATCH_PREPARED:
                return UPDATE_FILE_HASH_DOES_NOT_MATCH_PREPARED;
            case CONSENSUS_GAS_EXHAUSTED:
                return CONSENSUS_GAS_EXHAUSTED;
            case REVERTED_SUCCESS:
                return REVERTED_SUCCESS;
            case MAX_STORAGE_IN_PRICE_REGIME_HAS_BEEN_USED:
                return MAX_STORAGE_IN_PRICE_REGIME_HAS_BEEN_USED;
            case INVALID_ALIAS_KEY:
                return INVALID_ALIAS_KEY;
            case UNEXPECTED_TOKEN_DECIMALS:
                return UNEXPECTED_TOKEN_DECIMALS;
            case INVALID_PROXY_ACCOUNT_ID:
                return INVALID_PROXY_ACCOUNT_ID;
            case INVALID_TRANSFER_ACCOUNT_ID:
                return INVALID_TRANSFER_ACCOUNT_ID;
            case INVALID_FEE_COLLECTOR_ACCOUNT_ID:
                return INVALID_FEE_COLLECTOR_ACCOUNT_ID;
            case ALIAS_IS_IMMUTABLE:
                return ALIAS_IS_IMMUTABLE;
            case SPENDER_ACCOUNT_SAME_AS_OWNER:
                return SPENDER_ACCOUNT_SAME_AS_OWNER;
            case AMOUNT_EXCEEDS_TOKEN_MAX_SUPPLY:
                return AMOUNT_EXCEEDS_TOKEN_MAX_SUPPLY;
            case NEGATIVE_ALLOWANCE_AMOUNT:
                return NEGATIVE_ALLOWANCE_AMOUNT;
            case CANNOT_APPROVE_FOR_ALL_FUNGIBLE_COMMON:
                return CANNOT_APPROVE_FOR_ALL_FUNGIBLE_COMMON;
            case SPENDER_DOES_NOT_HAVE_ALLOWANCE:
                return SPENDER_DOES_NOT_HAVE_ALLOWANCE;
            case AMOUNT_EXCEEDS_ALLOWANCE:
                return AMOUNT_EXCEEDS_ALLOWANCE;
            case MAX_ALLOWANCES_EXCEEDED:
                return MAX_ALLOWANCES_EXCEEDED;
            case EMPTY_ALLOWANCES:
                return EMPTY_ALLOWANCES;
            case SPENDER_ACCOUNT_REPEATED_IN_ALLOWANCES:
                return SPENDER_ACCOUNT_REPEATED_IN_ALLOWANCES;
            case REPEATED_SERIAL_NUMS_IN_NFT_ALLOWANCES:
                return REPEATED_SERIAL_NUMS_IN_NFT_ALLOWANCES;
            case FUNGIBLE_TOKEN_IN_NFT_ALLOWANCES:
                return FUNGIBLE_TOKEN_IN_NFT_ALLOWANCES;
            case NFT_IN_FUNGIBLE_TOKEN_ALLOWANCES:
                return NFT_IN_FUNGIBLE_TOKEN_ALLOWANCES;
            case INVALID_ALLOWANCE_OWNER_ID:
                return INVALID_ALLOWANCE_OWNER_ID;
            case INVALID_ALLOWANCE_SPENDER_ID:
                return INVALID_ALLOWANCE_SPENDER_ID;
            case REPEATED_ALLOWANCES_TO_DELETE:
                return REPEATED_ALLOWANCES_TO_DELETE;
            case INVALID_DELEGATING_SPENDER:
                return INVALID_DELEGATING_SPENDER;
            case DELEGATING_SPENDER_CANNOT_GRANT_APPROVE_FOR_ALL:
                return DELEGATING_SPENDER_CANNOT_GRANT_APPROVE_FOR_ALL;
            case DELEGATING_SPENDER_DOES_NOT_HAVE_APPROVE_FOR_ALL:
                return DELEGATING_SPENDER_DOES_NOT_HAVE_APPROVE_FOR_ALL;
            case SCHEDULE_EXPIRATION_TIME_TOO_FAR_IN_FUTURE:
                return SCHEDULE_EXPIRATION_TIME_TOO_FAR_IN_FUTURE;
            case SCHEDULE_EXPIRATION_TIME_MUST_BE_HIGHER_THAN_CONSENSUS_TIME:
                return SCHEDULE_EXPIRATION_TIME_MUST_BE_HIGHER_THAN_CONSENSUS_TIME;
            case SCHEDULE_FUTURE_THROTTLE_EXCEEDED:
                return SCHEDULE_FUTURE_THROTTLE_EXCEEDED;
            case SCHEDULE_FUTURE_GAS_LIMIT_EXCEEDED:
                return SCHEDULE_FUTURE_GAS_LIMIT_EXCEEDED;
            case INVALID_ETHEREUM_TRANSACTION:
                return INVALID_ETHEREUM_TRANSACTION;
            case WRONG_CHAIN_ID:
                return WRONG_CHAIN_ID;
            case WRONG_NONCE:
                return WRONG_NONCE;
            case ACCESS_LIST_UNSUPPORTED:
                return ACCESS_LIST_UNSUPPORTED;
            case SCHEDULE_PENDING_EXPIRATION:
                return SCHEDULE_PENDING_EXPIRATION;
            case CONTRACT_IS_TOKEN_TREASURY:
                return CONTRACT_IS_TOKEN_TREASURY;
            case CONTRACT_HAS_NON_ZERO_TOKEN_BALANCES:
                return CONTRACT_HAS_NON_ZERO_TOKEN_BALANCES;
            case CONTRACT_EXPIRED_AND_PENDING_REMOVAL:
                return CONTRACT_EXPIRED_AND_PENDING_REMOVAL;
            case CONTRACT_HAS_NO_AUTO_RENEW_ACCOUNT:
                return CONTRACT_HAS_NO_AUTO_RENEW_ACCOUNT;
            case PERMANENT_REMOVAL_REQUIRES_SYSTEM_INITIATION:
                return PERMANENT_REMOVAL_REQUIRES_SYSTEM_INITIATION;
            case PROXY_ACCOUNT_ID_FIELD_IS_DEPRECATED:
                return PROXY_ACCOUNT_ID_FIELD_IS_DEPRECATED;
            case SELF_STAKING_IS_NOT_ALLOWED:
                return SELF_STAKING_IS_NOT_ALLOWED;
            case INVALID_STAKING_ID:
                return INVALID_STAKING_ID;
            case STAKING_NOT_ENABLED:
                return STAKING_NOT_ENABLED;
            case INVALID_PRNG_RANGE:
                return INVALID_PRNG_RANGE;
            case MAX_ENTITIES_IN_PRICE_REGIME_HAVE_BEEN_CREATED:
                return MAX_ENTITIES_IN_PRICE_REGIME_HAVE_BEEN_CREATED;
            case INVALID_FULL_PREFIX_SIGNATURE_FOR_PRECOMPILE:
                return INVALID_FULL_PREFIX_SIGNATURE_FOR_PRECOMPILE;
            case INSUFFICIENT_BALANCES_FOR_STORAGE_RENT:
                return INSUFFICIENT_BALANCES_FOR_STORAGE_RENT;
            case MAX_CHILD_RECORDS_EXCEEDED:
                return MAX_CHILD_RECORDS_EXCEEDED;
            case INSUFFICIENT_BALANCES_FOR_RENEWAL_FEES:
                return INSUFFICIENT_BALANCES_FOR_RENEWAL_FEES;
            case TRANSACTION_HAS_UNKNOWN_FIELDS:
                return TRANSACTION_HAS_UNKNOWN_FIELDS;
            case ACCOUNT_IS_IMMUTABLE:
                return ACCOUNT_IS_IMMUTABLE;
            case ALIAS_ALREADY_ASSIGNED:
                return ALIAS_ALREADY_ASSIGNED;
            case UNRECOGNIZED:
=======
        return switch (code) {
            case OK -> OK;
            case INVALID_TRANSACTION -> INVALID_TRANSACTION;
            case PAYER_ACCOUNT_NOT_FOUND -> PAYER_ACCOUNT_NOT_FOUND;
            case INVALID_NODE_ACCOUNT -> INVALID_NODE_ACCOUNT;
            case TRANSACTION_EXPIRED -> TRANSACTION_EXPIRED;
            case INVALID_TRANSACTION_START -> INVALID_TRANSACTION_START;
            case INVALID_TRANSACTION_DURATION -> INVALID_TRANSACTION_DURATION;
            case INVALID_SIGNATURE -> INVALID_SIGNATURE;
            case MEMO_TOO_LONG -> MEMO_TOO_LONG;
            case INSUFFICIENT_TX_FEE -> INSUFFICIENT_TX_FEE;
            case INSUFFICIENT_PAYER_BALANCE -> INSUFFICIENT_PAYER_BALANCE;
            case DUPLICATE_TRANSACTION -> DUPLICATE_TRANSACTION;
            case BUSY -> BUSY;
            case NOT_SUPPORTED -> NOT_SUPPORTED;
            case INVALID_FILE_ID -> INVALID_FILE_ID;
            case INVALID_ACCOUNT_ID -> INVALID_ACCOUNT_ID;
            case INVALID_CONTRACT_ID -> INVALID_CONTRACT_ID;
            case INVALID_TRANSACTION_ID -> INVALID_TRANSACTION_ID;
            case RECEIPT_NOT_FOUND -> RECEIPT_NOT_FOUND;
            case RECORD_NOT_FOUND -> RECORD_NOT_FOUND;
            case INVALID_SOLIDITY_ID -> INVALID_SOLIDITY_ID;
            case UNKNOWN -> UNKNOWN;
            case SUCCESS -> SUCCESS;
            case FAIL_INVALID -> FAIL_INVALID;
            case FAIL_FEE -> FAIL_FEE;
            case FAIL_BALANCE -> FAIL_BALANCE;
            case KEY_REQUIRED -> KEY_REQUIRED;
            case BAD_ENCODING -> BAD_ENCODING;
            case INSUFFICIENT_ACCOUNT_BALANCE -> INSUFFICIENT_ACCOUNT_BALANCE;
            case INVALID_SOLIDITY_ADDRESS -> INVALID_SOLIDITY_ADDRESS;
            case INSUFFICIENT_GAS -> INSUFFICIENT_GAS;
            case CONTRACT_SIZE_LIMIT_EXCEEDED -> CONTRACT_SIZE_LIMIT_EXCEEDED;
            case LOCAL_CALL_MODIFICATION_EXCEPTION -> LOCAL_CALL_MODIFICATION_EXCEPTION;
            case CONTRACT_REVERT_EXECUTED -> CONTRACT_REVERT_EXECUTED;
            case CONTRACT_EXECUTION_EXCEPTION -> CONTRACT_EXECUTION_EXCEPTION;
            case INVALID_RECEIVING_NODE_ACCOUNT -> INVALID_RECEIVING_NODE_ACCOUNT;
            case MISSING_QUERY_HEADER -> MISSING_QUERY_HEADER;
            case ACCOUNT_UPDATE_FAILED -> ACCOUNT_UPDATE_FAILED;
            case INVALID_KEY_ENCODING -> INVALID_KEY_ENCODING;
            case NULL_SOLIDITY_ADDRESS -> NULL_SOLIDITY_ADDRESS;
            case CONTRACT_UPDATE_FAILED -> CONTRACT_UPDATE_FAILED;
            case INVALID_QUERY_HEADER -> INVALID_QUERY_HEADER;
            case INVALID_FEE_SUBMITTED -> INVALID_FEE_SUBMITTED;
            case INVALID_PAYER_SIGNATURE -> INVALID_PAYER_SIGNATURE;
            case KEY_NOT_PROVIDED -> KEY_NOT_PROVIDED;
            case INVALID_EXPIRATION_TIME -> INVALID_EXPIRATION_TIME;
            case NO_WACL_KEY -> NO_WACL_KEY;
            case FILE_CONTENT_EMPTY -> FILE_CONTENT_EMPTY;
            case INVALID_ACCOUNT_AMOUNTS -> INVALID_ACCOUNT_AMOUNTS;
            case EMPTY_TRANSACTION_BODY -> EMPTY_TRANSACTION_BODY;
            case INVALID_TRANSACTION_BODY -> INVALID_TRANSACTION_BODY;
            case INVALID_SIGNATURE_TYPE_MISMATCHING_KEY -> INVALID_SIGNATURE_TYPE_MISMATCHING_KEY;
            case INVALID_SIGNATURE_COUNT_MISMATCHING_KEY -> INVALID_SIGNATURE_COUNT_MISMATCHING_KEY;
            case EMPTY_LIVE_HASH_BODY -> EMPTY_LIVE_HASH_BODY;
            case EMPTY_LIVE_HASH -> EMPTY_LIVE_HASH;
            case EMPTY_LIVE_HASH_KEYS -> EMPTY_LIVE_HASH_KEYS;
            case INVALID_LIVE_HASH_SIZE -> INVALID_LIVE_HASH_SIZE;
            case EMPTY_QUERY_BODY -> EMPTY_QUERY_BODY;
            case EMPTY_LIVE_HASH_QUERY -> EMPTY_LIVE_HASH_QUERY;
            case LIVE_HASH_NOT_FOUND -> LIVE_HASH_NOT_FOUND;
            case ACCOUNT_ID_DOES_NOT_EXIST -> ACCOUNT_ID_DOES_NOT_EXIST;
            case LIVE_HASH_ALREADY_EXISTS -> LIVE_HASH_ALREADY_EXISTS;
            case INVALID_FILE_WACL -> INVALID_FILE_WACL;
            case SERIALIZATION_FAILED -> SERIALIZATION_FAILED;
            case TRANSACTION_OVERSIZE -> TRANSACTION_OVERSIZE;
            case TRANSACTION_TOO_MANY_LAYERS -> TRANSACTION_TOO_MANY_LAYERS;
            case CONTRACT_DELETED -> CONTRACT_DELETED;
            case PLATFORM_NOT_ACTIVE -> PLATFORM_NOT_ACTIVE;
            case KEY_PREFIX_MISMATCH -> KEY_PREFIX_MISMATCH;
            case PLATFORM_TRANSACTION_NOT_CREATED -> PLATFORM_TRANSACTION_NOT_CREATED;
            case INVALID_RENEWAL_PERIOD -> INVALID_RENEWAL_PERIOD;
            case INVALID_PAYER_ACCOUNT_ID -> INVALID_PAYER_ACCOUNT_ID;
            case ACCOUNT_DELETED -> ACCOUNT_DELETED;
            case FILE_DELETED -> FILE_DELETED;
            case ACCOUNT_REPEATED_IN_ACCOUNT_AMOUNTS -> ACCOUNT_REPEATED_IN_ACCOUNT_AMOUNTS;
            case SETTING_NEGATIVE_ACCOUNT_BALANCE -> SETTING_NEGATIVE_ACCOUNT_BALANCE;
            case OBTAINER_REQUIRED -> OBTAINER_REQUIRED;
            case OBTAINER_SAME_CONTRACT_ID -> OBTAINER_SAME_CONTRACT_ID;
            case OBTAINER_DOES_NOT_EXIST -> OBTAINER_DOES_NOT_EXIST;
            case MODIFYING_IMMUTABLE_CONTRACT -> MODIFYING_IMMUTABLE_CONTRACT;
            case FILE_SYSTEM_EXCEPTION -> FILE_SYSTEM_EXCEPTION;
            case AUTORENEW_DURATION_NOT_IN_RANGE -> AUTORENEW_DURATION_NOT_IN_RANGE;
            case ERROR_DECODING_BYTESTRING -> ERROR_DECODING_BYTESTRING;
            case CONTRACT_FILE_EMPTY -> CONTRACT_FILE_EMPTY;
            case CONTRACT_BYTECODE_EMPTY -> CONTRACT_BYTECODE_EMPTY;
            case INVALID_INITIAL_BALANCE -> INVALID_INITIAL_BALANCE;
            case INVALID_RECEIVE_RECORD_THRESHOLD -> INVALID_RECEIVE_RECORD_THRESHOLD;
            case INVALID_SEND_RECORD_THRESHOLD -> INVALID_SEND_RECORD_THRESHOLD;
            case ACCOUNT_IS_NOT_GENESIS_ACCOUNT -> ACCOUNT_IS_NOT_GENESIS_ACCOUNT;
            case PAYER_ACCOUNT_UNAUTHORIZED -> PAYER_ACCOUNT_UNAUTHORIZED;
            case INVALID_FREEZE_TRANSACTION_BODY -> INVALID_FREEZE_TRANSACTION_BODY;
            case FREEZE_TRANSACTION_BODY_NOT_FOUND -> FREEZE_TRANSACTION_BODY_NOT_FOUND;
            case TRANSFER_LIST_SIZE_LIMIT_EXCEEDED -> TRANSFER_LIST_SIZE_LIMIT_EXCEEDED;
            case RESULT_SIZE_LIMIT_EXCEEDED -> RESULT_SIZE_LIMIT_EXCEEDED;
            case NOT_SPECIAL_ACCOUNT -> NOT_SPECIAL_ACCOUNT;
            case CONTRACT_NEGATIVE_GAS -> CONTRACT_NEGATIVE_GAS;
            case CONTRACT_NEGATIVE_VALUE -> CONTRACT_NEGATIVE_VALUE;
            case INVALID_FEE_FILE -> INVALID_FEE_FILE;
            case INVALID_EXCHANGE_RATE_FILE -> INVALID_EXCHANGE_RATE_FILE;
            case INSUFFICIENT_LOCAL_CALL_GAS -> INSUFFICIENT_LOCAL_CALL_GAS;
            case ENTITY_NOT_ALLOWED_TO_DELETE -> ENTITY_NOT_ALLOWED_TO_DELETE;
            case AUTHORIZATION_FAILED -> AUTHORIZATION_FAILED;
            case FILE_UPLOADED_PROTO_INVALID -> FILE_UPLOADED_PROTO_INVALID;
            case FILE_UPLOADED_PROTO_NOT_SAVED_TO_DISK -> FILE_UPLOADED_PROTO_NOT_SAVED_TO_DISK;
            case FEE_SCHEDULE_FILE_PART_UPLOADED -> FEE_SCHEDULE_FILE_PART_UPLOADED;
            case EXCHANGE_RATE_CHANGE_LIMIT_EXCEEDED -> EXCHANGE_RATE_CHANGE_LIMIT_EXCEEDED;
            case MAX_CONTRACT_STORAGE_EXCEEDED -> MAX_CONTRACT_STORAGE_EXCEEDED;
            case TRANSFER_ACCOUNT_SAME_AS_DELETE_ACCOUNT -> TRANSFER_ACCOUNT_SAME_AS_DELETE_ACCOUNT;
            case TOTAL_LEDGER_BALANCE_INVALID -> TOTAL_LEDGER_BALANCE_INVALID;
            case EXPIRATION_REDUCTION_NOT_ALLOWED -> EXPIRATION_REDUCTION_NOT_ALLOWED;
            case MAX_GAS_LIMIT_EXCEEDED -> MAX_GAS_LIMIT_EXCEEDED;
            case MAX_FILE_SIZE_EXCEEDED -> MAX_FILE_SIZE_EXCEEDED;
            case RECEIVER_SIG_REQUIRED -> RECEIVER_SIG_REQUIRED;
            case INVALID_TOPIC_ID -> INVALID_TOPIC_ID;
            case INVALID_ADMIN_KEY -> INVALID_ADMIN_KEY;
            case INVALID_SUBMIT_KEY -> INVALID_SUBMIT_KEY;
            case UNAUTHORIZED -> UNAUTHORIZED;
            case INVALID_TOPIC_MESSAGE -> INVALID_TOPIC_MESSAGE;
            case INVALID_AUTORENEW_ACCOUNT -> INVALID_AUTORENEW_ACCOUNT;
            case AUTORENEW_ACCOUNT_NOT_ALLOWED -> AUTORENEW_ACCOUNT_NOT_ALLOWED;
            case TOPIC_EXPIRED -> TOPIC_EXPIRED;
            case INVALID_CHUNK_NUMBER -> INVALID_CHUNK_NUMBER;
            case INVALID_CHUNK_TRANSACTION_ID -> INVALID_CHUNK_TRANSACTION_ID;
            case ACCOUNT_FROZEN_FOR_TOKEN -> ACCOUNT_FROZEN_FOR_TOKEN;
            case TOKENS_PER_ACCOUNT_LIMIT_EXCEEDED -> TOKENS_PER_ACCOUNT_LIMIT_EXCEEDED;
            case INVALID_TOKEN_ID -> INVALID_TOKEN_ID;
            case INVALID_TOKEN_DECIMALS -> INVALID_TOKEN_DECIMALS;
            case INVALID_TOKEN_INITIAL_SUPPLY -> INVALID_TOKEN_INITIAL_SUPPLY;
            case INVALID_TREASURY_ACCOUNT_FOR_TOKEN -> INVALID_TREASURY_ACCOUNT_FOR_TOKEN;
            case INVALID_TOKEN_SYMBOL -> INVALID_TOKEN_SYMBOL;
            case TOKEN_HAS_NO_FREEZE_KEY -> TOKEN_HAS_NO_FREEZE_KEY;
            case TRANSFERS_NOT_ZERO_SUM_FOR_TOKEN -> TRANSFERS_NOT_ZERO_SUM_FOR_TOKEN;
            case MISSING_TOKEN_SYMBOL -> MISSING_TOKEN_SYMBOL;
            case TOKEN_SYMBOL_TOO_LONG -> TOKEN_SYMBOL_TOO_LONG;
            case ACCOUNT_KYC_NOT_GRANTED_FOR_TOKEN -> ACCOUNT_KYC_NOT_GRANTED_FOR_TOKEN;
            case TOKEN_HAS_NO_KYC_KEY -> TOKEN_HAS_NO_KYC_KEY;
            case INSUFFICIENT_TOKEN_BALANCE -> INSUFFICIENT_TOKEN_BALANCE;
            case TOKEN_WAS_DELETED -> TOKEN_WAS_DELETED;
            case TOKEN_HAS_NO_SUPPLY_KEY -> TOKEN_HAS_NO_SUPPLY_KEY;
            case TOKEN_HAS_NO_WIPE_KEY -> TOKEN_HAS_NO_WIPE_KEY;
            case INVALID_TOKEN_MINT_AMOUNT -> INVALID_TOKEN_MINT_AMOUNT;
            case INVALID_TOKEN_BURN_AMOUNT -> INVALID_TOKEN_BURN_AMOUNT;
            case TOKEN_NOT_ASSOCIATED_TO_ACCOUNT -> TOKEN_NOT_ASSOCIATED_TO_ACCOUNT;
            case CANNOT_WIPE_TOKEN_TREASURY_ACCOUNT -> CANNOT_WIPE_TOKEN_TREASURY_ACCOUNT;
            case INVALID_KYC_KEY -> INVALID_KYC_KEY;
            case INVALID_WIPE_KEY -> INVALID_WIPE_KEY;
            case INVALID_FREEZE_KEY -> INVALID_FREEZE_KEY;
            case INVALID_SUPPLY_KEY -> INVALID_SUPPLY_KEY;
            case MISSING_TOKEN_NAME -> MISSING_TOKEN_NAME;
            case TOKEN_NAME_TOO_LONG -> TOKEN_NAME_TOO_LONG;
            case INVALID_WIPING_AMOUNT -> INVALID_WIPING_AMOUNT;
            case TOKEN_IS_IMMUTABLE -> TOKEN_IS_IMMUTABLE;
            case TOKEN_ALREADY_ASSOCIATED_TO_ACCOUNT -> TOKEN_ALREADY_ASSOCIATED_TO_ACCOUNT;
            case TRANSACTION_REQUIRES_ZERO_TOKEN_BALANCES -> TRANSACTION_REQUIRES_ZERO_TOKEN_BALANCES;
            case ACCOUNT_IS_TREASURY -> ACCOUNT_IS_TREASURY;
            case TOKEN_ID_REPEATED_IN_TOKEN_LIST -> TOKEN_ID_REPEATED_IN_TOKEN_LIST;
            case TOKEN_TRANSFER_LIST_SIZE_LIMIT_EXCEEDED -> TOKEN_TRANSFER_LIST_SIZE_LIMIT_EXCEEDED;
            case EMPTY_TOKEN_TRANSFER_BODY -> EMPTY_TOKEN_TRANSFER_BODY;
            case EMPTY_TOKEN_TRANSFER_ACCOUNT_AMOUNTS -> EMPTY_TOKEN_TRANSFER_ACCOUNT_AMOUNTS;
            case INVALID_SCHEDULE_ID -> INVALID_SCHEDULE_ID;
            case SCHEDULE_IS_IMMUTABLE -> SCHEDULE_IS_IMMUTABLE;
            case INVALID_SCHEDULE_PAYER_ID -> INVALID_SCHEDULE_PAYER_ID;
            case INVALID_SCHEDULE_ACCOUNT_ID -> INVALID_SCHEDULE_ACCOUNT_ID;
            case NO_NEW_VALID_SIGNATURES -> NO_NEW_VALID_SIGNATURES;
            case UNRESOLVABLE_REQUIRED_SIGNERS -> UNRESOLVABLE_REQUIRED_SIGNERS;
            case SCHEDULED_TRANSACTION_NOT_IN_WHITELIST -> SCHEDULED_TRANSACTION_NOT_IN_WHITELIST;
            case SOME_SIGNATURES_WERE_INVALID -> SOME_SIGNATURES_WERE_INVALID;
            case TRANSACTION_ID_FIELD_NOT_ALLOWED -> TRANSACTION_ID_FIELD_NOT_ALLOWED;
            case IDENTICAL_SCHEDULE_ALREADY_CREATED -> IDENTICAL_SCHEDULE_ALREADY_CREATED;
            case INVALID_ZERO_BYTE_IN_STRING -> INVALID_ZERO_BYTE_IN_STRING;
            case SCHEDULE_ALREADY_DELETED -> SCHEDULE_ALREADY_DELETED;
            case SCHEDULE_ALREADY_EXECUTED -> SCHEDULE_ALREADY_EXECUTED;
            case MESSAGE_SIZE_TOO_LARGE -> MESSAGE_SIZE_TOO_LARGE;
            case OPERATION_REPEATED_IN_BUCKET_GROUPS -> OPERATION_REPEATED_IN_BUCKET_GROUPS;
            case BUCKET_CAPACITY_OVERFLOW -> BUCKET_CAPACITY_OVERFLOW;
            case NODE_CAPACITY_NOT_SUFFICIENT_FOR_OPERATION -> NODE_CAPACITY_NOT_SUFFICIENT_FOR_OPERATION;
            case BUCKET_HAS_NO_THROTTLE_GROUPS -> BUCKET_HAS_NO_THROTTLE_GROUPS;
            case THROTTLE_GROUP_HAS_ZERO_OPS_PER_SEC -> THROTTLE_GROUP_HAS_ZERO_OPS_PER_SEC;
            case SUCCESS_BUT_MISSING_EXPECTED_OPERATION -> SUCCESS_BUT_MISSING_EXPECTED_OPERATION;
            case UNPARSEABLE_THROTTLE_DEFINITIONS -> UNPARSEABLE_THROTTLE_DEFINITIONS;
            case INVALID_THROTTLE_DEFINITIONS -> INVALID_THROTTLE_DEFINITIONS;
            case ACCOUNT_EXPIRED_AND_PENDING_REMOVAL -> ACCOUNT_EXPIRED_AND_PENDING_REMOVAL;
            case INVALID_TOKEN_MAX_SUPPLY -> INVALID_TOKEN_MAX_SUPPLY;
            case INVALID_TOKEN_NFT_SERIAL_NUMBER -> INVALID_TOKEN_NFT_SERIAL_NUMBER;
            case INVALID_NFT_ID -> INVALID_NFT_ID;
            case METADATA_TOO_LONG -> METADATA_TOO_LONG;
            case BATCH_SIZE_LIMIT_EXCEEDED -> BATCH_SIZE_LIMIT_EXCEEDED;
            case INVALID_QUERY_RANGE -> INVALID_QUERY_RANGE;
            case FRACTION_DIVIDES_BY_ZERO -> FRACTION_DIVIDES_BY_ZERO;
            case INSUFFICIENT_PAYER_BALANCE_FOR_CUSTOM_FEE -> INSUFFICIENT_PAYER_BALANCE_FOR_CUSTOM_FEE;
            case CUSTOM_FEES_LIST_TOO_LONG -> CUSTOM_FEES_LIST_TOO_LONG;
            case INVALID_CUSTOM_FEE_COLLECTOR -> INVALID_CUSTOM_FEE_COLLECTOR;
            case INVALID_TOKEN_ID_IN_CUSTOM_FEES -> INVALID_TOKEN_ID_IN_CUSTOM_FEES;
            case TOKEN_NOT_ASSOCIATED_TO_FEE_COLLECTOR -> TOKEN_NOT_ASSOCIATED_TO_FEE_COLLECTOR;
            case TOKEN_MAX_SUPPLY_REACHED -> TOKEN_MAX_SUPPLY_REACHED;
            case SENDER_DOES_NOT_OWN_NFT_SERIAL_NO -> SENDER_DOES_NOT_OWN_NFT_SERIAL_NO;
            case CUSTOM_FEE_NOT_FULLY_SPECIFIED -> CUSTOM_FEE_NOT_FULLY_SPECIFIED;
            case CUSTOM_FEE_MUST_BE_POSITIVE -> CUSTOM_FEE_MUST_BE_POSITIVE;
            case TOKEN_HAS_NO_FEE_SCHEDULE_KEY -> TOKEN_HAS_NO_FEE_SCHEDULE_KEY;
            case CUSTOM_FEE_OUTSIDE_NUMERIC_RANGE -> CUSTOM_FEE_OUTSIDE_NUMERIC_RANGE;
            case ROYALTY_FRACTION_CANNOT_EXCEED_ONE -> ROYALTY_FRACTION_CANNOT_EXCEED_ONE;
            case FRACTIONAL_FEE_MAX_AMOUNT_LESS_THAN_MIN_AMOUNT -> FRACTIONAL_FEE_MAX_AMOUNT_LESS_THAN_MIN_AMOUNT;
            case CUSTOM_SCHEDULE_ALREADY_HAS_NO_FEES -> CUSTOM_SCHEDULE_ALREADY_HAS_NO_FEES;
            case CUSTOM_FEE_DENOMINATION_MUST_BE_FUNGIBLE_COMMON -> CUSTOM_FEE_DENOMINATION_MUST_BE_FUNGIBLE_COMMON;
            case CUSTOM_FRACTIONAL_FEE_ONLY_ALLOWED_FOR_FUNGIBLE_COMMON -> CUSTOM_FRACTIONAL_FEE_ONLY_ALLOWED_FOR_FUNGIBLE_COMMON;
            case INVALID_CUSTOM_FEE_SCHEDULE_KEY -> INVALID_CUSTOM_FEE_SCHEDULE_KEY;
            case INVALID_TOKEN_MINT_METADATA -> INVALID_TOKEN_MINT_METADATA;
            case INVALID_TOKEN_BURN_METADATA -> INVALID_TOKEN_BURN_METADATA;
            case CURRENT_TREASURY_STILL_OWNS_NFTS -> CURRENT_TREASURY_STILL_OWNS_NFTS;
            case ACCOUNT_STILL_OWNS_NFTS -> ACCOUNT_STILL_OWNS_NFTS;
            case TREASURY_MUST_OWN_BURNED_NFT -> TREASURY_MUST_OWN_BURNED_NFT;
            case ACCOUNT_DOES_NOT_OWN_WIPED_NFT -> ACCOUNT_DOES_NOT_OWN_WIPED_NFT;
            case ACCOUNT_AMOUNT_TRANSFERS_ONLY_ALLOWED_FOR_FUNGIBLE_COMMON -> ACCOUNT_AMOUNT_TRANSFERS_ONLY_ALLOWED_FOR_FUNGIBLE_COMMON;
            case MAX_NFTS_IN_PRICE_REGIME_HAVE_BEEN_MINTED -> MAX_NFTS_IN_PRICE_REGIME_HAVE_BEEN_MINTED;
            case PAYER_ACCOUNT_DELETED -> PAYER_ACCOUNT_DELETED;
            case CUSTOM_FEE_CHARGING_EXCEEDED_MAX_RECURSION_DEPTH -> CUSTOM_FEE_CHARGING_EXCEEDED_MAX_RECURSION_DEPTH;
            case CUSTOM_FEE_CHARGING_EXCEEDED_MAX_ACCOUNT_AMOUNTS -> CUSTOM_FEE_CHARGING_EXCEEDED_MAX_ACCOUNT_AMOUNTS;
            case INSUFFICIENT_SENDER_ACCOUNT_BALANCE_FOR_CUSTOM_FEE -> INSUFFICIENT_SENDER_ACCOUNT_BALANCE_FOR_CUSTOM_FEE;
            case SERIAL_NUMBER_LIMIT_REACHED -> SERIAL_NUMBER_LIMIT_REACHED;
            case CUSTOM_ROYALTY_FEE_ONLY_ALLOWED_FOR_NON_FUNGIBLE_UNIQUE -> CUSTOM_ROYALTY_FEE_ONLY_ALLOWED_FOR_NON_FUNGIBLE_UNIQUE;
            case NO_REMAINING_AUTOMATIC_ASSOCIATIONS -> NO_REMAINING_AUTOMATIC_ASSOCIATIONS;
            case EXISTING_AUTOMATIC_ASSOCIATIONS_EXCEED_GIVEN_LIMIT -> EXISTING_AUTOMATIC_ASSOCIATIONS_EXCEED_GIVEN_LIMIT;
            case REQUESTED_NUM_AUTOMATIC_ASSOCIATIONS_EXCEEDS_ASSOCIATION_LIMIT -> REQUESTED_NUM_AUTOMATIC_ASSOCIATIONS_EXCEEDS_ASSOCIATION_LIMIT;
            case TOKEN_IS_PAUSED -> TOKEN_IS_PAUSED;
            case TOKEN_HAS_NO_PAUSE_KEY -> TOKEN_HAS_NO_PAUSE_KEY;
            case INVALID_PAUSE_KEY -> INVALID_PAUSE_KEY;
            case FREEZE_UPDATE_FILE_DOES_NOT_EXIST -> FREEZE_UPDATE_FILE_DOES_NOT_EXIST;
            case FREEZE_UPDATE_FILE_HASH_DOES_NOT_MATCH -> FREEZE_UPDATE_FILE_HASH_DOES_NOT_MATCH;
            case NO_UPGRADE_HAS_BEEN_PREPARED -> NO_UPGRADE_HAS_BEEN_PREPARED;
            case NO_FREEZE_IS_SCHEDULED -> NO_FREEZE_IS_SCHEDULED;
            case UPDATE_FILE_HASH_CHANGED_SINCE_PREPARE_UPGRADE -> UPDATE_FILE_HASH_CHANGED_SINCE_PREPARE_UPGRADE;
            case FREEZE_START_TIME_MUST_BE_FUTURE -> FREEZE_START_TIME_MUST_BE_FUTURE;
            case PREPARED_UPDATE_FILE_IS_IMMUTABLE -> PREPARED_UPDATE_FILE_IS_IMMUTABLE;
            case FREEZE_ALREADY_SCHEDULED -> FREEZE_ALREADY_SCHEDULED;
            case FREEZE_UPGRADE_IN_PROGRESS -> FREEZE_UPGRADE_IN_PROGRESS;
            case UPDATE_FILE_ID_DOES_NOT_MATCH_PREPARED -> UPDATE_FILE_ID_DOES_NOT_MATCH_PREPARED;
            case UPDATE_FILE_HASH_DOES_NOT_MATCH_PREPARED -> UPDATE_FILE_HASH_DOES_NOT_MATCH_PREPARED;
            case CONSENSUS_GAS_EXHAUSTED -> CONSENSUS_GAS_EXHAUSTED;
            case REVERTED_SUCCESS -> REVERTED_SUCCESS;
            case MAX_STORAGE_IN_PRICE_REGIME_HAS_BEEN_USED -> MAX_STORAGE_IN_PRICE_REGIME_HAS_BEEN_USED;
            case INVALID_ALIAS_KEY -> INVALID_ALIAS_KEY;
            case UNEXPECTED_TOKEN_DECIMALS -> UNEXPECTED_TOKEN_DECIMALS;
            case INVALID_PROXY_ACCOUNT_ID -> INVALID_PROXY_ACCOUNT_ID;
            case INVALID_TRANSFER_ACCOUNT_ID -> INVALID_TRANSFER_ACCOUNT_ID;
            case INVALID_FEE_COLLECTOR_ACCOUNT_ID -> INVALID_FEE_COLLECTOR_ACCOUNT_ID;
            case ALIAS_IS_IMMUTABLE -> ALIAS_IS_IMMUTABLE;
            case SPENDER_ACCOUNT_SAME_AS_OWNER -> SPENDER_ACCOUNT_SAME_AS_OWNER;
            case AMOUNT_EXCEEDS_TOKEN_MAX_SUPPLY -> AMOUNT_EXCEEDS_TOKEN_MAX_SUPPLY;
            case NEGATIVE_ALLOWANCE_AMOUNT -> NEGATIVE_ALLOWANCE_AMOUNT;
            case CANNOT_APPROVE_FOR_ALL_FUNGIBLE_COMMON -> CANNOT_APPROVE_FOR_ALL_FUNGIBLE_COMMON;
            case SPENDER_DOES_NOT_HAVE_ALLOWANCE -> SPENDER_DOES_NOT_HAVE_ALLOWANCE;
            case AMOUNT_EXCEEDS_ALLOWANCE -> AMOUNT_EXCEEDS_ALLOWANCE;
            case MAX_ALLOWANCES_EXCEEDED -> MAX_ALLOWANCES_EXCEEDED;
            case EMPTY_ALLOWANCES -> EMPTY_ALLOWANCES;
            case SPENDER_ACCOUNT_REPEATED_IN_ALLOWANCES -> SPENDER_ACCOUNT_REPEATED_IN_ALLOWANCES;
            case REPEATED_SERIAL_NUMS_IN_NFT_ALLOWANCES -> REPEATED_SERIAL_NUMS_IN_NFT_ALLOWANCES;
            case FUNGIBLE_TOKEN_IN_NFT_ALLOWANCES -> FUNGIBLE_TOKEN_IN_NFT_ALLOWANCES;
            case NFT_IN_FUNGIBLE_TOKEN_ALLOWANCES -> NFT_IN_FUNGIBLE_TOKEN_ALLOWANCES;
            case INVALID_ALLOWANCE_OWNER_ID -> INVALID_ALLOWANCE_OWNER_ID;
            case INVALID_ALLOWANCE_SPENDER_ID -> INVALID_ALLOWANCE_SPENDER_ID;
            case REPEATED_ALLOWANCES_TO_DELETE -> REPEATED_ALLOWANCES_TO_DELETE;
            case INVALID_DELEGATING_SPENDER -> INVALID_DELEGATING_SPENDER;
            case DELEGATING_SPENDER_CANNOT_GRANT_APPROVE_FOR_ALL -> DELEGATING_SPENDER_CANNOT_GRANT_APPROVE_FOR_ALL;
            case DELEGATING_SPENDER_DOES_NOT_HAVE_APPROVE_FOR_ALL -> DELEGATING_SPENDER_DOES_NOT_HAVE_APPROVE_FOR_ALL;
            case SCHEDULE_EXPIRATION_TIME_TOO_FAR_IN_FUTURE -> SCHEDULE_EXPIRATION_TIME_TOO_FAR_IN_FUTURE;
            case SCHEDULE_EXPIRATION_TIME_MUST_BE_HIGHER_THAN_CONSENSUS_TIME -> SCHEDULE_EXPIRATION_TIME_MUST_BE_HIGHER_THAN_CONSENSUS_TIME;
            case SCHEDULE_FUTURE_THROTTLE_EXCEEDED -> SCHEDULE_FUTURE_THROTTLE_EXCEEDED;
            case SCHEDULE_FUTURE_GAS_LIMIT_EXCEEDED -> SCHEDULE_FUTURE_GAS_LIMIT_EXCEEDED;
            case INVALID_ETHEREUM_TRANSACTION -> INVALID_ETHEREUM_TRANSACTION;
            case WRONG_CHAIN_ID -> WRONG_CHAIN_ID;
            case WRONG_NONCE -> WRONG_NONCE;
            case ACCESS_LIST_UNSUPPORTED -> ACCESS_LIST_UNSUPPORTED;
            case SCHEDULE_PENDING_EXPIRATION -> SCHEDULE_PENDING_EXPIRATION;
            case CONTRACT_IS_TOKEN_TREASURY -> CONTRACT_IS_TOKEN_TREASURY;
            case CONTRACT_HAS_NON_ZERO_TOKEN_BALANCES -> CONTRACT_HAS_NON_ZERO_TOKEN_BALANCES;
            case CONTRACT_EXPIRED_AND_PENDING_REMOVAL -> CONTRACT_EXPIRED_AND_PENDING_REMOVAL;
            case CONTRACT_HAS_NO_AUTO_RENEW_ACCOUNT -> CONTRACT_HAS_NO_AUTO_RENEW_ACCOUNT;
            case PERMANENT_REMOVAL_REQUIRES_SYSTEM_INITIATION -> PERMANENT_REMOVAL_REQUIRES_SYSTEM_INITIATION;
            case PROXY_ACCOUNT_ID_FIELD_IS_DEPRECATED -> PROXY_ACCOUNT_ID_FIELD_IS_DEPRECATED;
            case SELF_STAKING_IS_NOT_ALLOWED -> SELF_STAKING_IS_NOT_ALLOWED;
            case INVALID_STAKING_ID -> INVALID_STAKING_ID;
            case STAKING_NOT_ENABLED -> STAKING_NOT_ENABLED;
            case INVALID_PRNG_RANGE -> INVALID_PRNG_RANGE;
            case MAX_ENTITIES_IN_PRICE_REGIME_HAVE_BEEN_CREATED -> MAX_ENTITIES_IN_PRICE_REGIME_HAVE_BEEN_CREATED;
            case INVALID_FULL_PREFIX_SIGNATURE_FOR_PRECOMPILE -> INVALID_FULL_PREFIX_SIGNATURE_FOR_PRECOMPILE;
            case INSUFFICIENT_BALANCES_FOR_STORAGE_RENT -> INSUFFICIENT_BALANCES_FOR_STORAGE_RENT;
            case MAX_CHILD_RECORDS_EXCEEDED -> MAX_CHILD_RECORDS_EXCEEDED;
            case INSUFFICIENT_BALANCES_FOR_RENEWAL_FEES -> INSUFFICIENT_BALANCES_FOR_RENEWAL_FEES;
            case TRANSACTION_HAS_UNKNOWN_FIELDS -> TRANSACTION_HAS_UNKNOWN_FIELDS;
            case ACCOUNT_IS_IMMUTABLE -> ACCOUNT_IS_IMMUTABLE;
            case UNRECOGNIZED ->
>>>>>>> ab8632ca
                // NOTE: Protobuf deserialization will not give us the code on the wire
                throw new IllegalArgumentException(
                    "network returned unrecognized response code; your SDK may be out of date");
        };
    }

    public static Status fromResponseCode(int reponseCode) {
        return Status.valueOf(Objects.requireNonNull(ResponseCodeEnum.forNumber(reponseCode)));
    }

    public int toResponseCode() {
        return code.getNumber();
    }

    @Override
    public String toString() {
        return code.name();
    }
}<|MERGE_RESOLUTION|>--- conflicted
+++ resolved
@@ -1519,16 +1519,12 @@
     /**
      * The account cannot be modified. Account's key is not set
      */
-<<<<<<< HEAD
     ACCOUNT_IS_IMMUTABLE(ResponseCodeEnum.ACCOUNT_IS_IMMUTABLE),
 
     /**
      * An alias that is assigned to an account or contract cannot be assigned to another account or contract.
      */
     ALIAS_ALREADY_ASSIGNED(ResponseCodeEnum.ALIAS_ALREADY_ASSIGNED);
-=======
-    ACCOUNT_IS_IMMUTABLE(ResponseCodeEnum.ACCOUNT_IS_IMMUTABLE);
->>>>>>> ab8632ca
 
     final ResponseCodeEnum code;
 
@@ -1537,592 +1533,6 @@
     }
 
     static Status valueOf(ResponseCodeEnum code) {
-<<<<<<< HEAD
-        switch (code) {
-            case OK:
-                return OK;
-            case INVALID_TRANSACTION:
-                return INVALID_TRANSACTION;
-            case PAYER_ACCOUNT_NOT_FOUND:
-                return PAYER_ACCOUNT_NOT_FOUND;
-            case INVALID_NODE_ACCOUNT:
-                return INVALID_NODE_ACCOUNT;
-            case TRANSACTION_EXPIRED:
-                return TRANSACTION_EXPIRED;
-            case INVALID_TRANSACTION_START:
-                return INVALID_TRANSACTION_START;
-            case INVALID_TRANSACTION_DURATION:
-                return INVALID_TRANSACTION_DURATION;
-            case INVALID_SIGNATURE:
-                return INVALID_SIGNATURE;
-            case MEMO_TOO_LONG:
-                return MEMO_TOO_LONG;
-            case INSUFFICIENT_TX_FEE:
-                return INSUFFICIENT_TX_FEE;
-            case INSUFFICIENT_PAYER_BALANCE:
-                return INSUFFICIENT_PAYER_BALANCE;
-            case DUPLICATE_TRANSACTION:
-                return DUPLICATE_TRANSACTION;
-            case BUSY:
-                return BUSY;
-            case NOT_SUPPORTED:
-                return NOT_SUPPORTED;
-            case INVALID_FILE_ID:
-                return INVALID_FILE_ID;
-            case INVALID_ACCOUNT_ID:
-                return INVALID_ACCOUNT_ID;
-            case INVALID_CONTRACT_ID:
-                return INVALID_CONTRACT_ID;
-            case INVALID_TRANSACTION_ID:
-                return INVALID_TRANSACTION_ID;
-            case RECEIPT_NOT_FOUND:
-                return RECEIPT_NOT_FOUND;
-            case RECORD_NOT_FOUND:
-                return RECORD_NOT_FOUND;
-            case INVALID_SOLIDITY_ID:
-                return INVALID_SOLIDITY_ID;
-            case UNKNOWN:
-                return UNKNOWN;
-            case SUCCESS:
-                return SUCCESS;
-            case FAIL_INVALID:
-                return FAIL_INVALID;
-            case FAIL_FEE:
-                return FAIL_FEE;
-            case FAIL_BALANCE:
-                return FAIL_BALANCE;
-            case KEY_REQUIRED:
-                return KEY_REQUIRED;
-            case BAD_ENCODING:
-                return BAD_ENCODING;
-            case INSUFFICIENT_ACCOUNT_BALANCE:
-                return INSUFFICIENT_ACCOUNT_BALANCE;
-            case INVALID_SOLIDITY_ADDRESS:
-                return INVALID_SOLIDITY_ADDRESS;
-            case INSUFFICIENT_GAS:
-                return INSUFFICIENT_GAS;
-            case CONTRACT_SIZE_LIMIT_EXCEEDED:
-                return CONTRACT_SIZE_LIMIT_EXCEEDED;
-            case LOCAL_CALL_MODIFICATION_EXCEPTION:
-                return LOCAL_CALL_MODIFICATION_EXCEPTION;
-            case CONTRACT_REVERT_EXECUTED:
-                return CONTRACT_REVERT_EXECUTED;
-            case CONTRACT_EXECUTION_EXCEPTION:
-                return CONTRACT_EXECUTION_EXCEPTION;
-            case INVALID_RECEIVING_NODE_ACCOUNT:
-                return INVALID_RECEIVING_NODE_ACCOUNT;
-            case MISSING_QUERY_HEADER:
-                return MISSING_QUERY_HEADER;
-            case ACCOUNT_UPDATE_FAILED:
-                return ACCOUNT_UPDATE_FAILED;
-            case INVALID_KEY_ENCODING:
-                return INVALID_KEY_ENCODING;
-            case NULL_SOLIDITY_ADDRESS:
-                return NULL_SOLIDITY_ADDRESS;
-            case CONTRACT_UPDATE_FAILED:
-                return CONTRACT_UPDATE_FAILED;
-            case INVALID_QUERY_HEADER:
-                return INVALID_QUERY_HEADER;
-            case INVALID_FEE_SUBMITTED:
-                return INVALID_FEE_SUBMITTED;
-            case INVALID_PAYER_SIGNATURE:
-                return INVALID_PAYER_SIGNATURE;
-            case KEY_NOT_PROVIDED:
-                return KEY_NOT_PROVIDED;
-            case INVALID_EXPIRATION_TIME:
-                return INVALID_EXPIRATION_TIME;
-            case NO_WACL_KEY:
-                return NO_WACL_KEY;
-            case FILE_CONTENT_EMPTY:
-                return FILE_CONTENT_EMPTY;
-            case INVALID_ACCOUNT_AMOUNTS:
-                return INVALID_ACCOUNT_AMOUNTS;
-            case EMPTY_TRANSACTION_BODY:
-                return EMPTY_TRANSACTION_BODY;
-            case INVALID_TRANSACTION_BODY:
-                return INVALID_TRANSACTION_BODY;
-            case INVALID_SIGNATURE_TYPE_MISMATCHING_KEY:
-                return INVALID_SIGNATURE_TYPE_MISMATCHING_KEY;
-            case INVALID_SIGNATURE_COUNT_MISMATCHING_KEY:
-                return INVALID_SIGNATURE_COUNT_MISMATCHING_KEY;
-            case EMPTY_LIVE_HASH_BODY:
-                return EMPTY_LIVE_HASH_BODY;
-            case EMPTY_LIVE_HASH:
-                return EMPTY_LIVE_HASH;
-            case EMPTY_LIVE_HASH_KEYS:
-                return EMPTY_LIVE_HASH_KEYS;
-            case INVALID_LIVE_HASH_SIZE:
-                return INVALID_LIVE_HASH_SIZE;
-            case EMPTY_QUERY_BODY:
-                return EMPTY_QUERY_BODY;
-            case EMPTY_LIVE_HASH_QUERY:
-                return EMPTY_LIVE_HASH_QUERY;
-            case LIVE_HASH_NOT_FOUND:
-                return LIVE_HASH_NOT_FOUND;
-            case ACCOUNT_ID_DOES_NOT_EXIST:
-                return ACCOUNT_ID_DOES_NOT_EXIST;
-            case LIVE_HASH_ALREADY_EXISTS:
-                return LIVE_HASH_ALREADY_EXISTS;
-            case INVALID_FILE_WACL:
-                return INVALID_FILE_WACL;
-            case SERIALIZATION_FAILED:
-                return SERIALIZATION_FAILED;
-            case TRANSACTION_OVERSIZE:
-                return TRANSACTION_OVERSIZE;
-            case TRANSACTION_TOO_MANY_LAYERS:
-                return TRANSACTION_TOO_MANY_LAYERS;
-            case CONTRACT_DELETED:
-                return CONTRACT_DELETED;
-            case PLATFORM_NOT_ACTIVE:
-                return PLATFORM_NOT_ACTIVE;
-            case KEY_PREFIX_MISMATCH:
-                return KEY_PREFIX_MISMATCH;
-            case PLATFORM_TRANSACTION_NOT_CREATED:
-                return PLATFORM_TRANSACTION_NOT_CREATED;
-            case INVALID_RENEWAL_PERIOD:
-                return INVALID_RENEWAL_PERIOD;
-            case INVALID_PAYER_ACCOUNT_ID:
-                return INVALID_PAYER_ACCOUNT_ID;
-            case ACCOUNT_DELETED:
-                return ACCOUNT_DELETED;
-            case FILE_DELETED:
-                return FILE_DELETED;
-            case ACCOUNT_REPEATED_IN_ACCOUNT_AMOUNTS:
-                return ACCOUNT_REPEATED_IN_ACCOUNT_AMOUNTS;
-            case SETTING_NEGATIVE_ACCOUNT_BALANCE:
-                return SETTING_NEGATIVE_ACCOUNT_BALANCE;
-            case OBTAINER_REQUIRED:
-                return OBTAINER_REQUIRED;
-            case OBTAINER_SAME_CONTRACT_ID:
-                return OBTAINER_SAME_CONTRACT_ID;
-            case OBTAINER_DOES_NOT_EXIST:
-                return OBTAINER_DOES_NOT_EXIST;
-            case MODIFYING_IMMUTABLE_CONTRACT:
-                return MODIFYING_IMMUTABLE_CONTRACT;
-            case FILE_SYSTEM_EXCEPTION:
-                return FILE_SYSTEM_EXCEPTION;
-            case AUTORENEW_DURATION_NOT_IN_RANGE:
-                return AUTORENEW_DURATION_NOT_IN_RANGE;
-            case ERROR_DECODING_BYTESTRING:
-                return ERROR_DECODING_BYTESTRING;
-            case CONTRACT_FILE_EMPTY:
-                return CONTRACT_FILE_EMPTY;
-            case CONTRACT_BYTECODE_EMPTY:
-                return CONTRACT_BYTECODE_EMPTY;
-            case INVALID_INITIAL_BALANCE:
-                return INVALID_INITIAL_BALANCE;
-            case INVALID_RECEIVE_RECORD_THRESHOLD:
-                return INVALID_RECEIVE_RECORD_THRESHOLD;
-            case INVALID_SEND_RECORD_THRESHOLD:
-                return INVALID_SEND_RECORD_THRESHOLD;
-            case ACCOUNT_IS_NOT_GENESIS_ACCOUNT:
-                return ACCOUNT_IS_NOT_GENESIS_ACCOUNT;
-            case PAYER_ACCOUNT_UNAUTHORIZED:
-                return PAYER_ACCOUNT_UNAUTHORIZED;
-            case INVALID_FREEZE_TRANSACTION_BODY:
-                return INVALID_FREEZE_TRANSACTION_BODY;
-            case FREEZE_TRANSACTION_BODY_NOT_FOUND:
-                return FREEZE_TRANSACTION_BODY_NOT_FOUND;
-            case TRANSFER_LIST_SIZE_LIMIT_EXCEEDED:
-                return TRANSFER_LIST_SIZE_LIMIT_EXCEEDED;
-            case RESULT_SIZE_LIMIT_EXCEEDED:
-                return RESULT_SIZE_LIMIT_EXCEEDED;
-            case NOT_SPECIAL_ACCOUNT:
-                return NOT_SPECIAL_ACCOUNT;
-            case CONTRACT_NEGATIVE_GAS:
-                return CONTRACT_NEGATIVE_GAS;
-            case CONTRACT_NEGATIVE_VALUE:
-                return CONTRACT_NEGATIVE_VALUE;
-            case INVALID_FEE_FILE:
-                return INVALID_FEE_FILE;
-            case INVALID_EXCHANGE_RATE_FILE:
-                return INVALID_EXCHANGE_RATE_FILE;
-            case INSUFFICIENT_LOCAL_CALL_GAS:
-                return INSUFFICIENT_LOCAL_CALL_GAS;
-            case ENTITY_NOT_ALLOWED_TO_DELETE:
-                return ENTITY_NOT_ALLOWED_TO_DELETE;
-            case AUTHORIZATION_FAILED:
-                return AUTHORIZATION_FAILED;
-            case FILE_UPLOADED_PROTO_INVALID:
-                return FILE_UPLOADED_PROTO_INVALID;
-            case FILE_UPLOADED_PROTO_NOT_SAVED_TO_DISK:
-                return FILE_UPLOADED_PROTO_NOT_SAVED_TO_DISK;
-            case FEE_SCHEDULE_FILE_PART_UPLOADED:
-                return FEE_SCHEDULE_FILE_PART_UPLOADED;
-            case EXCHANGE_RATE_CHANGE_LIMIT_EXCEEDED:
-                return EXCHANGE_RATE_CHANGE_LIMIT_EXCEEDED;
-            case MAX_CONTRACT_STORAGE_EXCEEDED:
-                return MAX_CONTRACT_STORAGE_EXCEEDED;
-            case TRANSFER_ACCOUNT_SAME_AS_DELETE_ACCOUNT:
-                return TRANSFER_ACCOUNT_SAME_AS_DELETE_ACCOUNT;
-            case TOTAL_LEDGER_BALANCE_INVALID:
-                return TOTAL_LEDGER_BALANCE_INVALID;
-            case EXPIRATION_REDUCTION_NOT_ALLOWED:
-                return EXPIRATION_REDUCTION_NOT_ALLOWED;
-            case MAX_GAS_LIMIT_EXCEEDED:
-                return MAX_GAS_LIMIT_EXCEEDED;
-            case MAX_FILE_SIZE_EXCEEDED:
-                return MAX_FILE_SIZE_EXCEEDED;
-            case RECEIVER_SIG_REQUIRED:
-                return RECEIVER_SIG_REQUIRED;
-            case INVALID_TOPIC_ID:
-                return INVALID_TOPIC_ID;
-            case INVALID_ADMIN_KEY:
-                return INVALID_ADMIN_KEY;
-            case INVALID_SUBMIT_KEY:
-                return INVALID_SUBMIT_KEY;
-            case UNAUTHORIZED:
-                return UNAUTHORIZED;
-            case INVALID_TOPIC_MESSAGE:
-                return INVALID_TOPIC_MESSAGE;
-            case INVALID_AUTORENEW_ACCOUNT:
-                return INVALID_AUTORENEW_ACCOUNT;
-            case AUTORENEW_ACCOUNT_NOT_ALLOWED:
-                return AUTORENEW_ACCOUNT_NOT_ALLOWED;
-            case TOPIC_EXPIRED:
-                return TOPIC_EXPIRED;
-            case INVALID_CHUNK_NUMBER:
-                return INVALID_CHUNK_NUMBER;
-            case INVALID_CHUNK_TRANSACTION_ID:
-                return INVALID_CHUNK_TRANSACTION_ID;
-            case ACCOUNT_FROZEN_FOR_TOKEN:
-                return ACCOUNT_FROZEN_FOR_TOKEN;
-            case TOKENS_PER_ACCOUNT_LIMIT_EXCEEDED:
-                return TOKENS_PER_ACCOUNT_LIMIT_EXCEEDED;
-            case INVALID_TOKEN_ID:
-                return INVALID_TOKEN_ID;
-            case INVALID_TOKEN_DECIMALS:
-                return INVALID_TOKEN_DECIMALS;
-            case INVALID_TOKEN_INITIAL_SUPPLY:
-                return INVALID_TOKEN_INITIAL_SUPPLY;
-            case INVALID_TREASURY_ACCOUNT_FOR_TOKEN:
-                return INVALID_TREASURY_ACCOUNT_FOR_TOKEN;
-            case INVALID_TOKEN_SYMBOL:
-                return INVALID_TOKEN_SYMBOL;
-            case TOKEN_HAS_NO_FREEZE_KEY:
-                return TOKEN_HAS_NO_FREEZE_KEY;
-            case TRANSFERS_NOT_ZERO_SUM_FOR_TOKEN:
-                return TRANSFERS_NOT_ZERO_SUM_FOR_TOKEN;
-            case MISSING_TOKEN_SYMBOL:
-                return MISSING_TOKEN_SYMBOL;
-            case TOKEN_SYMBOL_TOO_LONG:
-                return TOKEN_SYMBOL_TOO_LONG;
-            case ACCOUNT_KYC_NOT_GRANTED_FOR_TOKEN:
-                return ACCOUNT_KYC_NOT_GRANTED_FOR_TOKEN;
-            case TOKEN_HAS_NO_KYC_KEY:
-                return TOKEN_HAS_NO_KYC_KEY;
-            case INSUFFICIENT_TOKEN_BALANCE:
-                return INSUFFICIENT_TOKEN_BALANCE;
-            case TOKEN_WAS_DELETED:
-                return TOKEN_WAS_DELETED;
-            case TOKEN_HAS_NO_SUPPLY_KEY:
-                return TOKEN_HAS_NO_SUPPLY_KEY;
-            case TOKEN_HAS_NO_WIPE_KEY:
-                return TOKEN_HAS_NO_WIPE_KEY;
-            case INVALID_TOKEN_MINT_AMOUNT:
-                return INVALID_TOKEN_MINT_AMOUNT;
-            case INVALID_TOKEN_BURN_AMOUNT:
-                return INVALID_TOKEN_BURN_AMOUNT;
-            case TOKEN_NOT_ASSOCIATED_TO_ACCOUNT:
-                return TOKEN_NOT_ASSOCIATED_TO_ACCOUNT;
-            case CANNOT_WIPE_TOKEN_TREASURY_ACCOUNT:
-                return CANNOT_WIPE_TOKEN_TREASURY_ACCOUNT;
-            case INVALID_KYC_KEY:
-                return INVALID_KYC_KEY;
-            case INVALID_WIPE_KEY:
-                return INVALID_WIPE_KEY;
-            case INVALID_FREEZE_KEY:
-                return INVALID_FREEZE_KEY;
-            case INVALID_SUPPLY_KEY:
-                return INVALID_SUPPLY_KEY;
-            case MISSING_TOKEN_NAME:
-                return MISSING_TOKEN_NAME;
-            case TOKEN_NAME_TOO_LONG:
-                return TOKEN_NAME_TOO_LONG;
-            case INVALID_WIPING_AMOUNT:
-                return INVALID_WIPING_AMOUNT;
-            case TOKEN_IS_IMMUTABLE:
-                return TOKEN_IS_IMMUTABLE;
-            case TOKEN_ALREADY_ASSOCIATED_TO_ACCOUNT:
-                return TOKEN_ALREADY_ASSOCIATED_TO_ACCOUNT;
-            case TRANSACTION_REQUIRES_ZERO_TOKEN_BALANCES:
-                return TRANSACTION_REQUIRES_ZERO_TOKEN_BALANCES;
-            case ACCOUNT_IS_TREASURY:
-                return ACCOUNT_IS_TREASURY;
-            case TOKEN_ID_REPEATED_IN_TOKEN_LIST:
-                return TOKEN_ID_REPEATED_IN_TOKEN_LIST;
-            case TOKEN_TRANSFER_LIST_SIZE_LIMIT_EXCEEDED:
-                return TOKEN_TRANSFER_LIST_SIZE_LIMIT_EXCEEDED;
-            case EMPTY_TOKEN_TRANSFER_BODY:
-                return EMPTY_TOKEN_TRANSFER_BODY;
-            case EMPTY_TOKEN_TRANSFER_ACCOUNT_AMOUNTS:
-                return EMPTY_TOKEN_TRANSFER_ACCOUNT_AMOUNTS;
-            case INVALID_SCHEDULE_ID:
-                return INVALID_SCHEDULE_ID;
-            case SCHEDULE_IS_IMMUTABLE:
-                return SCHEDULE_IS_IMMUTABLE;
-            case INVALID_SCHEDULE_PAYER_ID:
-                return INVALID_SCHEDULE_PAYER_ID;
-            case INVALID_SCHEDULE_ACCOUNT_ID:
-                return INVALID_SCHEDULE_ACCOUNT_ID;
-            case NO_NEW_VALID_SIGNATURES:
-                return NO_NEW_VALID_SIGNATURES;
-            case UNRESOLVABLE_REQUIRED_SIGNERS:
-                return UNRESOLVABLE_REQUIRED_SIGNERS;
-            case SCHEDULED_TRANSACTION_NOT_IN_WHITELIST:
-                return SCHEDULED_TRANSACTION_NOT_IN_WHITELIST;
-            case SOME_SIGNATURES_WERE_INVALID:
-                return SOME_SIGNATURES_WERE_INVALID;
-            case TRANSACTION_ID_FIELD_NOT_ALLOWED:
-                return TRANSACTION_ID_FIELD_NOT_ALLOWED;
-            case IDENTICAL_SCHEDULE_ALREADY_CREATED:
-                return IDENTICAL_SCHEDULE_ALREADY_CREATED;
-            case INVALID_ZERO_BYTE_IN_STRING:
-                return INVALID_ZERO_BYTE_IN_STRING;
-            case SCHEDULE_ALREADY_DELETED:
-                return SCHEDULE_ALREADY_DELETED;
-            case SCHEDULE_ALREADY_EXECUTED:
-                return SCHEDULE_ALREADY_EXECUTED;
-            case MESSAGE_SIZE_TOO_LARGE:
-                return MESSAGE_SIZE_TOO_LARGE;
-            case OPERATION_REPEATED_IN_BUCKET_GROUPS:
-                return OPERATION_REPEATED_IN_BUCKET_GROUPS;
-            case BUCKET_CAPACITY_OVERFLOW:
-                return BUCKET_CAPACITY_OVERFLOW;
-            case NODE_CAPACITY_NOT_SUFFICIENT_FOR_OPERATION:
-                return NODE_CAPACITY_NOT_SUFFICIENT_FOR_OPERATION;
-            case BUCKET_HAS_NO_THROTTLE_GROUPS:
-                return BUCKET_HAS_NO_THROTTLE_GROUPS;
-            case THROTTLE_GROUP_HAS_ZERO_OPS_PER_SEC:
-                return THROTTLE_GROUP_HAS_ZERO_OPS_PER_SEC;
-            case SUCCESS_BUT_MISSING_EXPECTED_OPERATION:
-                return SUCCESS_BUT_MISSING_EXPECTED_OPERATION;
-            case UNPARSEABLE_THROTTLE_DEFINITIONS:
-                return UNPARSEABLE_THROTTLE_DEFINITIONS;
-            case INVALID_THROTTLE_DEFINITIONS:
-                return INVALID_THROTTLE_DEFINITIONS;
-            case ACCOUNT_EXPIRED_AND_PENDING_REMOVAL:
-                return ACCOUNT_EXPIRED_AND_PENDING_REMOVAL;
-            case INVALID_TOKEN_MAX_SUPPLY:
-                return INVALID_TOKEN_MAX_SUPPLY;
-            case INVALID_TOKEN_NFT_SERIAL_NUMBER:
-                return INVALID_TOKEN_NFT_SERIAL_NUMBER;
-            case INVALID_NFT_ID:
-                return INVALID_NFT_ID;
-            case METADATA_TOO_LONG:
-                return METADATA_TOO_LONG;
-            case BATCH_SIZE_LIMIT_EXCEEDED:
-                return BATCH_SIZE_LIMIT_EXCEEDED;
-            case INVALID_QUERY_RANGE:
-                return INVALID_QUERY_RANGE;
-            case FRACTION_DIVIDES_BY_ZERO:
-                return FRACTION_DIVIDES_BY_ZERO;
-            case INSUFFICIENT_PAYER_BALANCE_FOR_CUSTOM_FEE:
-                return INSUFFICIENT_PAYER_BALANCE_FOR_CUSTOM_FEE;
-            case CUSTOM_FEES_LIST_TOO_LONG:
-                return CUSTOM_FEES_LIST_TOO_LONG;
-            case INVALID_CUSTOM_FEE_COLLECTOR:
-                return INVALID_CUSTOM_FEE_COLLECTOR;
-            case INVALID_TOKEN_ID_IN_CUSTOM_FEES:
-                return INVALID_TOKEN_ID_IN_CUSTOM_FEES;
-            case TOKEN_NOT_ASSOCIATED_TO_FEE_COLLECTOR:
-                return TOKEN_NOT_ASSOCIATED_TO_FEE_COLLECTOR;
-            case TOKEN_MAX_SUPPLY_REACHED:
-                return TOKEN_MAX_SUPPLY_REACHED;
-            case SENDER_DOES_NOT_OWN_NFT_SERIAL_NO:
-                return SENDER_DOES_NOT_OWN_NFT_SERIAL_NO;
-            case CUSTOM_FEE_NOT_FULLY_SPECIFIED:
-                return CUSTOM_FEE_NOT_FULLY_SPECIFIED;
-            case CUSTOM_FEE_MUST_BE_POSITIVE:
-                return CUSTOM_FEE_MUST_BE_POSITIVE;
-            case TOKEN_HAS_NO_FEE_SCHEDULE_KEY:
-                return TOKEN_HAS_NO_FEE_SCHEDULE_KEY;
-            case CUSTOM_FEE_OUTSIDE_NUMERIC_RANGE:
-                return CUSTOM_FEE_OUTSIDE_NUMERIC_RANGE;
-            case ROYALTY_FRACTION_CANNOT_EXCEED_ONE:
-                return ROYALTY_FRACTION_CANNOT_EXCEED_ONE;
-            case FRACTIONAL_FEE_MAX_AMOUNT_LESS_THAN_MIN_AMOUNT:
-                return FRACTIONAL_FEE_MAX_AMOUNT_LESS_THAN_MIN_AMOUNT;
-            case CUSTOM_SCHEDULE_ALREADY_HAS_NO_FEES:
-                return CUSTOM_SCHEDULE_ALREADY_HAS_NO_FEES;
-            case CUSTOM_FEE_DENOMINATION_MUST_BE_FUNGIBLE_COMMON:
-                return CUSTOM_FEE_DENOMINATION_MUST_BE_FUNGIBLE_COMMON;
-            case CUSTOM_FRACTIONAL_FEE_ONLY_ALLOWED_FOR_FUNGIBLE_COMMON:
-                return CUSTOM_FRACTIONAL_FEE_ONLY_ALLOWED_FOR_FUNGIBLE_COMMON;
-            case INVALID_CUSTOM_FEE_SCHEDULE_KEY:
-                return INVALID_CUSTOM_FEE_SCHEDULE_KEY;
-            case INVALID_TOKEN_MINT_METADATA:
-                return INVALID_TOKEN_MINT_METADATA;
-            case INVALID_TOKEN_BURN_METADATA:
-                return INVALID_TOKEN_BURN_METADATA;
-            case CURRENT_TREASURY_STILL_OWNS_NFTS:
-                return CURRENT_TREASURY_STILL_OWNS_NFTS;
-            case ACCOUNT_STILL_OWNS_NFTS:
-                return ACCOUNT_STILL_OWNS_NFTS;
-            case TREASURY_MUST_OWN_BURNED_NFT:
-                return TREASURY_MUST_OWN_BURNED_NFT;
-            case ACCOUNT_DOES_NOT_OWN_WIPED_NFT:
-                return ACCOUNT_DOES_NOT_OWN_WIPED_NFT;
-            case ACCOUNT_AMOUNT_TRANSFERS_ONLY_ALLOWED_FOR_FUNGIBLE_COMMON:
-                return ACCOUNT_AMOUNT_TRANSFERS_ONLY_ALLOWED_FOR_FUNGIBLE_COMMON;
-            case MAX_NFTS_IN_PRICE_REGIME_HAVE_BEEN_MINTED:
-                return MAX_NFTS_IN_PRICE_REGIME_HAVE_BEEN_MINTED;
-            case PAYER_ACCOUNT_DELETED:
-                return PAYER_ACCOUNT_DELETED;
-            case CUSTOM_FEE_CHARGING_EXCEEDED_MAX_RECURSION_DEPTH:
-                return CUSTOM_FEE_CHARGING_EXCEEDED_MAX_RECURSION_DEPTH;
-            case CUSTOM_FEE_CHARGING_EXCEEDED_MAX_ACCOUNT_AMOUNTS:
-                return CUSTOM_FEE_CHARGING_EXCEEDED_MAX_ACCOUNT_AMOUNTS;
-            case INSUFFICIENT_SENDER_ACCOUNT_BALANCE_FOR_CUSTOM_FEE:
-                return INSUFFICIENT_SENDER_ACCOUNT_BALANCE_FOR_CUSTOM_FEE;
-            case SERIAL_NUMBER_LIMIT_REACHED:
-                return SERIAL_NUMBER_LIMIT_REACHED;
-            case CUSTOM_ROYALTY_FEE_ONLY_ALLOWED_FOR_NON_FUNGIBLE_UNIQUE:
-                return CUSTOM_ROYALTY_FEE_ONLY_ALLOWED_FOR_NON_FUNGIBLE_UNIQUE;
-            case NO_REMAINING_AUTOMATIC_ASSOCIATIONS:
-                return NO_REMAINING_AUTOMATIC_ASSOCIATIONS;
-            case EXISTING_AUTOMATIC_ASSOCIATIONS_EXCEED_GIVEN_LIMIT:
-                return EXISTING_AUTOMATIC_ASSOCIATIONS_EXCEED_GIVEN_LIMIT;
-            case REQUESTED_NUM_AUTOMATIC_ASSOCIATIONS_EXCEEDS_ASSOCIATION_LIMIT:
-                return REQUESTED_NUM_AUTOMATIC_ASSOCIATIONS_EXCEEDS_ASSOCIATION_LIMIT;
-            case TOKEN_IS_PAUSED:
-                return TOKEN_IS_PAUSED;
-            case TOKEN_HAS_NO_PAUSE_KEY:
-                return TOKEN_HAS_NO_PAUSE_KEY;
-            case INVALID_PAUSE_KEY:
-                return INVALID_PAUSE_KEY;
-            case FREEZE_UPDATE_FILE_DOES_NOT_EXIST:
-                return FREEZE_UPDATE_FILE_DOES_NOT_EXIST;
-            case FREEZE_UPDATE_FILE_HASH_DOES_NOT_MATCH:
-                return FREEZE_UPDATE_FILE_HASH_DOES_NOT_MATCH;
-            case NO_UPGRADE_HAS_BEEN_PREPARED:
-                return NO_UPGRADE_HAS_BEEN_PREPARED;
-            case NO_FREEZE_IS_SCHEDULED:
-                return NO_FREEZE_IS_SCHEDULED;
-            case UPDATE_FILE_HASH_CHANGED_SINCE_PREPARE_UPGRADE:
-                return UPDATE_FILE_HASH_CHANGED_SINCE_PREPARE_UPGRADE;
-            case FREEZE_START_TIME_MUST_BE_FUTURE:
-                return FREEZE_START_TIME_MUST_BE_FUTURE;
-            case PREPARED_UPDATE_FILE_IS_IMMUTABLE:
-                return PREPARED_UPDATE_FILE_IS_IMMUTABLE;
-            case FREEZE_ALREADY_SCHEDULED:
-                return FREEZE_ALREADY_SCHEDULED;
-            case FREEZE_UPGRADE_IN_PROGRESS:
-                return FREEZE_UPGRADE_IN_PROGRESS;
-            case UPDATE_FILE_ID_DOES_NOT_MATCH_PREPARED:
-                return UPDATE_FILE_ID_DOES_NOT_MATCH_PREPARED;
-            case UPDATE_FILE_HASH_DOES_NOT_MATCH_PREPARED:
-                return UPDATE_FILE_HASH_DOES_NOT_MATCH_PREPARED;
-            case CONSENSUS_GAS_EXHAUSTED:
-                return CONSENSUS_GAS_EXHAUSTED;
-            case REVERTED_SUCCESS:
-                return REVERTED_SUCCESS;
-            case MAX_STORAGE_IN_PRICE_REGIME_HAS_BEEN_USED:
-                return MAX_STORAGE_IN_PRICE_REGIME_HAS_BEEN_USED;
-            case INVALID_ALIAS_KEY:
-                return INVALID_ALIAS_KEY;
-            case UNEXPECTED_TOKEN_DECIMALS:
-                return UNEXPECTED_TOKEN_DECIMALS;
-            case INVALID_PROXY_ACCOUNT_ID:
-                return INVALID_PROXY_ACCOUNT_ID;
-            case INVALID_TRANSFER_ACCOUNT_ID:
-                return INVALID_TRANSFER_ACCOUNT_ID;
-            case INVALID_FEE_COLLECTOR_ACCOUNT_ID:
-                return INVALID_FEE_COLLECTOR_ACCOUNT_ID;
-            case ALIAS_IS_IMMUTABLE:
-                return ALIAS_IS_IMMUTABLE;
-            case SPENDER_ACCOUNT_SAME_AS_OWNER:
-                return SPENDER_ACCOUNT_SAME_AS_OWNER;
-            case AMOUNT_EXCEEDS_TOKEN_MAX_SUPPLY:
-                return AMOUNT_EXCEEDS_TOKEN_MAX_SUPPLY;
-            case NEGATIVE_ALLOWANCE_AMOUNT:
-                return NEGATIVE_ALLOWANCE_AMOUNT;
-            case CANNOT_APPROVE_FOR_ALL_FUNGIBLE_COMMON:
-                return CANNOT_APPROVE_FOR_ALL_FUNGIBLE_COMMON;
-            case SPENDER_DOES_NOT_HAVE_ALLOWANCE:
-                return SPENDER_DOES_NOT_HAVE_ALLOWANCE;
-            case AMOUNT_EXCEEDS_ALLOWANCE:
-                return AMOUNT_EXCEEDS_ALLOWANCE;
-            case MAX_ALLOWANCES_EXCEEDED:
-                return MAX_ALLOWANCES_EXCEEDED;
-            case EMPTY_ALLOWANCES:
-                return EMPTY_ALLOWANCES;
-            case SPENDER_ACCOUNT_REPEATED_IN_ALLOWANCES:
-                return SPENDER_ACCOUNT_REPEATED_IN_ALLOWANCES;
-            case REPEATED_SERIAL_NUMS_IN_NFT_ALLOWANCES:
-                return REPEATED_SERIAL_NUMS_IN_NFT_ALLOWANCES;
-            case FUNGIBLE_TOKEN_IN_NFT_ALLOWANCES:
-                return FUNGIBLE_TOKEN_IN_NFT_ALLOWANCES;
-            case NFT_IN_FUNGIBLE_TOKEN_ALLOWANCES:
-                return NFT_IN_FUNGIBLE_TOKEN_ALLOWANCES;
-            case INVALID_ALLOWANCE_OWNER_ID:
-                return INVALID_ALLOWANCE_OWNER_ID;
-            case INVALID_ALLOWANCE_SPENDER_ID:
-                return INVALID_ALLOWANCE_SPENDER_ID;
-            case REPEATED_ALLOWANCES_TO_DELETE:
-                return REPEATED_ALLOWANCES_TO_DELETE;
-            case INVALID_DELEGATING_SPENDER:
-                return INVALID_DELEGATING_SPENDER;
-            case DELEGATING_SPENDER_CANNOT_GRANT_APPROVE_FOR_ALL:
-                return DELEGATING_SPENDER_CANNOT_GRANT_APPROVE_FOR_ALL;
-            case DELEGATING_SPENDER_DOES_NOT_HAVE_APPROVE_FOR_ALL:
-                return DELEGATING_SPENDER_DOES_NOT_HAVE_APPROVE_FOR_ALL;
-            case SCHEDULE_EXPIRATION_TIME_TOO_FAR_IN_FUTURE:
-                return SCHEDULE_EXPIRATION_TIME_TOO_FAR_IN_FUTURE;
-            case SCHEDULE_EXPIRATION_TIME_MUST_BE_HIGHER_THAN_CONSENSUS_TIME:
-                return SCHEDULE_EXPIRATION_TIME_MUST_BE_HIGHER_THAN_CONSENSUS_TIME;
-            case SCHEDULE_FUTURE_THROTTLE_EXCEEDED:
-                return SCHEDULE_FUTURE_THROTTLE_EXCEEDED;
-            case SCHEDULE_FUTURE_GAS_LIMIT_EXCEEDED:
-                return SCHEDULE_FUTURE_GAS_LIMIT_EXCEEDED;
-            case INVALID_ETHEREUM_TRANSACTION:
-                return INVALID_ETHEREUM_TRANSACTION;
-            case WRONG_CHAIN_ID:
-                return WRONG_CHAIN_ID;
-            case WRONG_NONCE:
-                return WRONG_NONCE;
-            case ACCESS_LIST_UNSUPPORTED:
-                return ACCESS_LIST_UNSUPPORTED;
-            case SCHEDULE_PENDING_EXPIRATION:
-                return SCHEDULE_PENDING_EXPIRATION;
-            case CONTRACT_IS_TOKEN_TREASURY:
-                return CONTRACT_IS_TOKEN_TREASURY;
-            case CONTRACT_HAS_NON_ZERO_TOKEN_BALANCES:
-                return CONTRACT_HAS_NON_ZERO_TOKEN_BALANCES;
-            case CONTRACT_EXPIRED_AND_PENDING_REMOVAL:
-                return CONTRACT_EXPIRED_AND_PENDING_REMOVAL;
-            case CONTRACT_HAS_NO_AUTO_RENEW_ACCOUNT:
-                return CONTRACT_HAS_NO_AUTO_RENEW_ACCOUNT;
-            case PERMANENT_REMOVAL_REQUIRES_SYSTEM_INITIATION:
-                return PERMANENT_REMOVAL_REQUIRES_SYSTEM_INITIATION;
-            case PROXY_ACCOUNT_ID_FIELD_IS_DEPRECATED:
-                return PROXY_ACCOUNT_ID_FIELD_IS_DEPRECATED;
-            case SELF_STAKING_IS_NOT_ALLOWED:
-                return SELF_STAKING_IS_NOT_ALLOWED;
-            case INVALID_STAKING_ID:
-                return INVALID_STAKING_ID;
-            case STAKING_NOT_ENABLED:
-                return STAKING_NOT_ENABLED;
-            case INVALID_PRNG_RANGE:
-                return INVALID_PRNG_RANGE;
-            case MAX_ENTITIES_IN_PRICE_REGIME_HAVE_BEEN_CREATED:
-                return MAX_ENTITIES_IN_PRICE_REGIME_HAVE_BEEN_CREATED;
-            case INVALID_FULL_PREFIX_SIGNATURE_FOR_PRECOMPILE:
-                return INVALID_FULL_PREFIX_SIGNATURE_FOR_PRECOMPILE;
-            case INSUFFICIENT_BALANCES_FOR_STORAGE_RENT:
-                return INSUFFICIENT_BALANCES_FOR_STORAGE_RENT;
-            case MAX_CHILD_RECORDS_EXCEEDED:
-                return MAX_CHILD_RECORDS_EXCEEDED;
-            case INSUFFICIENT_BALANCES_FOR_RENEWAL_FEES:
-                return INSUFFICIENT_BALANCES_FOR_RENEWAL_FEES;
-            case TRANSACTION_HAS_UNKNOWN_FIELDS:
-                return TRANSACTION_HAS_UNKNOWN_FIELDS;
-            case ACCOUNT_IS_IMMUTABLE:
-                return ACCOUNT_IS_IMMUTABLE;
-            case ALIAS_ALREADY_ASSIGNED:
-                return ALIAS_ALREADY_ASSIGNED;
-            case UNRECOGNIZED:
-=======
         return switch (code) {
             case OK -> OK;
             case INVALID_TRANSACTION -> INVALID_TRANSACTION;
@@ -2414,8 +1824,8 @@
             case INSUFFICIENT_BALANCES_FOR_RENEWAL_FEES -> INSUFFICIENT_BALANCES_FOR_RENEWAL_FEES;
             case TRANSACTION_HAS_UNKNOWN_FIELDS -> TRANSACTION_HAS_UNKNOWN_FIELDS;
             case ACCOUNT_IS_IMMUTABLE -> ACCOUNT_IS_IMMUTABLE;
+            case ALIAS_ALREADY_ASSIGNED -> ALIAS_ALREADY_ASSIGNED;
             case UNRECOGNIZED ->
->>>>>>> ab8632ca
                 // NOTE: Protobuf deserialization will not give us the code on the wire
                 throw new IllegalArgumentException(
                     "network returned unrecognized response code; your SDK may be out of date");

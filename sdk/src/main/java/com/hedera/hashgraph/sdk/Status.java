package com.hedera.hashgraph.sdk;

import com.hedera.hashgraph.sdk.proto.ResponseCodeEnum;

/**
 * Returned in {@link TransactionReceipt}, {@link PrecheckStatusException}
 * and {@link ReceiptStatusException}.
 * <p>
 * The success variant is {@link #SUCCESS} which is what a {@link TransactionReceipt} will contain for a
 * successful transaction.
 */
public enum Status {
    /**
     * The transaction passed the precheck validations.
     */
    OK(ResponseCodeEnum.OK),

    /**
     * For any error not handled by specific error codes listed below.
     */
    INVALID_TRANSACTION(ResponseCodeEnum.INVALID_TRANSACTION),

    /**
     * Payer account does not exist.
     */
    PAYER_ACCOUNT_NOT_FOUND(ResponseCodeEnum.PAYER_ACCOUNT_NOT_FOUND),

    /**
     * Node Account provided does not match the node account of the node the transaction was submitted
     * to.
     */
    INVALID_NODE_ACCOUNT(ResponseCodeEnum.INVALID_NODE_ACCOUNT),

    /**
     * Pre-Check error when TransactionValidStart + transactionValidDuration is less than current
     * consensus time.
     */
    TRANSACTION_EXPIRED(ResponseCodeEnum.TRANSACTION_EXPIRED),

    /**
     * Transaction start time is greater than current consensus time
     */
    INVALID_TRANSACTION_START(ResponseCodeEnum.INVALID_TRANSACTION_START),

    /**
     * The given transactionValidDuration was either non-positive, or greater than the maximum
     * valid duration of 180 secs.
     */
    INVALID_TRANSACTION_DURATION(ResponseCodeEnum.INVALID_TRANSACTION_DURATION),

    /**
     * The transaction signature is not valid
     */
    INVALID_SIGNATURE(ResponseCodeEnum.INVALID_SIGNATURE),

    /**
     * Transaction memo size exceeded 100 bytes
     */
    MEMO_TOO_LONG(ResponseCodeEnum.MEMO_TOO_LONG),

    /**
     * The fee provided in the transaction is insufficient for this type of transaction
     */
    INSUFFICIENT_TX_FEE(ResponseCodeEnum.INSUFFICIENT_TX_FEE),

    /**
     * The payer account has insufficient cryptocurrency to pay the transaction fee
     */
    INSUFFICIENT_PAYER_BALANCE(ResponseCodeEnum.INSUFFICIENT_PAYER_BALANCE),

    /**
     * This transaction ID is a duplicate of one that was submitted to this node or reached consensus
     * in the last 180 seconds (receipt period)
     */
    DUPLICATE_TRANSACTION(ResponseCodeEnum.DUPLICATE_TRANSACTION),

    /**
     * If API is throttled out
     */
    BUSY(ResponseCodeEnum.BUSY),

    /**
     * The API is not currently supported
     */
    NOT_SUPPORTED(ResponseCodeEnum.NOT_SUPPORTED),

    /**
     * The file id is invalid or does not exist
     */
    INVALID_FILE_ID(ResponseCodeEnum.INVALID_FILE_ID),

    /**
     * The account id is invalid or does not exist
     */
    INVALID_ACCOUNT_ID(ResponseCodeEnum.INVALID_ACCOUNT_ID),

    /**
     * The contract id is invalid or does not exist
     */
    INVALID_CONTRACT_ID(ResponseCodeEnum.INVALID_CONTRACT_ID),

    /**
     * Transaction id is not valid
     */
    INVALID_TRANSACTION_ID(ResponseCodeEnum.INVALID_TRANSACTION_ID),

    /**
     * Receipt for given transaction id does not exist
     */
    RECEIPT_NOT_FOUND(ResponseCodeEnum.RECEIPT_NOT_FOUND),

    /**
     * Record for given transaction id does not exist
     */
    RECORD_NOT_FOUND(ResponseCodeEnum.RECORD_NOT_FOUND),

    /**
     * The solidity id is invalid or entity with this solidity id does not exist
     */
    INVALID_SOLIDITY_ID(ResponseCodeEnum.INVALID_SOLIDITY_ID),

    /**
     * The responding node has submitted the transaction to the network. Its final status is still
     * unknown.
     */
    UNKNOWN(ResponseCodeEnum.UNKNOWN),

    /**
     * The transaction succeeded
     */
    SUCCESS(ResponseCodeEnum.SUCCESS),

    /**
     * There was a system error and the transaction failed because of invalid request parameters.
     */
    FAIL_INVALID(ResponseCodeEnum.FAIL_INVALID),

    /**
     * There was a system error while performing fee calculation, reserved for future.
     */
    FAIL_FEE(ResponseCodeEnum.FAIL_FEE),

    /**
     * There was a system error while performing balance checks, reserved for future.
     */
    FAIL_BALANCE(ResponseCodeEnum.FAIL_BALANCE),

    /**
     * Key not provided in the transaction body
     */
    KEY_REQUIRED(ResponseCodeEnum.KEY_REQUIRED),

    /**
     * Unsupported algorithm/encoding used for keys in the transaction
     */
    BAD_ENCODING(ResponseCodeEnum.BAD_ENCODING),

    /**
     * When the account balance is not sufficient for the transfer
     */
    INSUFFICIENT_ACCOUNT_BALANCE(ResponseCodeEnum.INSUFFICIENT_ACCOUNT_BALANCE),

    /**
     * During an update transaction when the system is not able to find the Users Solidity address
     */
    INVALID_SOLIDITY_ADDRESS(ResponseCodeEnum.INVALID_SOLIDITY_ADDRESS),

    /**
     * Not enough gas was supplied to execute transaction
     */
    INSUFFICIENT_GAS(ResponseCodeEnum.INSUFFICIENT_GAS),

    /**
     * contract byte code size is over the limit
     */
    CONTRACT_SIZE_LIMIT_EXCEEDED(ResponseCodeEnum.CONTRACT_SIZE_LIMIT_EXCEEDED),

    /**
     * local execution (query) is requested for a function which changes state
     */
    LOCAL_CALL_MODIFICATION_EXCEPTION(ResponseCodeEnum.LOCAL_CALL_MODIFICATION_EXCEPTION),

    /**
     * Contract REVERT OPCODE executed
     */
    CONTRACT_REVERT_EXECUTED(ResponseCodeEnum.CONTRACT_REVERT_EXECUTED),

    /**
     * For any contract execution related error not handled by specific error codes listed above.
     */
    CONTRACT_EXECUTION_EXCEPTION(ResponseCodeEnum.CONTRACT_EXECUTION_EXCEPTION),

    /**
     * In Query validation, account with +ve(amount) value should be Receiving node account, the
     * receiver account should be only one account in the list
     */
    INVALID_RECEIVING_NODE_ACCOUNT(ResponseCodeEnum.INVALID_RECEIVING_NODE_ACCOUNT),

    /**
     * Header is missing in Query request
     */
    MISSING_QUERY_HEADER(ResponseCodeEnum.MISSING_QUERY_HEADER),

    /**
     * The update of the account failed
     */
    ACCOUNT_UPDATE_FAILED(ResponseCodeEnum.ACCOUNT_UPDATE_FAILED),

    /**
     * Provided key encoding was not supported by the system
     */
    INVALID_KEY_ENCODING(ResponseCodeEnum.INVALID_KEY_ENCODING),

    /**
     * null solidity address
     */
    NULL_SOLIDITY_ADDRESS(ResponseCodeEnum.NULL_SOLIDITY_ADDRESS),

    /**
     * update of the contract failed
     */
    CONTRACT_UPDATE_FAILED(ResponseCodeEnum.CONTRACT_UPDATE_FAILED),

    /**
     * the query header is invalid
     */
    INVALID_QUERY_HEADER(ResponseCodeEnum.INVALID_QUERY_HEADER),

    /**
     * Invalid fee submitted
     */
    INVALID_FEE_SUBMITTED(ResponseCodeEnum.INVALID_FEE_SUBMITTED),

    /**
     * Payer signature is invalid
     */
    INVALID_PAYER_SIGNATURE(ResponseCodeEnum.INVALID_PAYER_SIGNATURE),

    /**
     * The keys were not provided in the request.
     */
    KEY_NOT_PROVIDED(ResponseCodeEnum.KEY_NOT_PROVIDED),

    /**
     * Expiration time provided in the transaction was invalid.
     */
    INVALID_EXPIRATION_TIME(ResponseCodeEnum.INVALID_EXPIRATION_TIME),

    /**
     * WriteAccess Control Keys are not provided for the file
     */
    NO_WACL_KEY(ResponseCodeEnum.NO_WACL_KEY),

    /**
     * The contents of file are provided as empty.
     */
    FILE_CONTENT_EMPTY(ResponseCodeEnum.FILE_CONTENT_EMPTY),

    /**
     * The crypto transfer credit and debit do not sum equal to 0
     */
    INVALID_ACCOUNT_AMOUNTS(ResponseCodeEnum.INVALID_ACCOUNT_AMOUNTS),

    /**
     * Transaction body provided is empty
     */
    EMPTY_TRANSACTION_BODY(ResponseCodeEnum.EMPTY_TRANSACTION_BODY),

    /**
     * Invalid transaction body provided
     */
    INVALID_TRANSACTION_BODY(ResponseCodeEnum.INVALID_TRANSACTION_BODY),

    /**
     * the type of key (base ed25519 key, KeyList, or ThresholdKey) does not match the type of
     * signature (base ed25519 signature, SignatureList, or ThresholdKeySignature)
     */
    INVALID_SIGNATURE_TYPE_MISMATCHING_KEY(ResponseCodeEnum.INVALID_SIGNATURE_TYPE_MISMATCHING_KEY),

    /**
     * the number of key (KeyList, or ThresholdKey) does not match that of signature (SignatureList,
     * or ThresholdKeySignature). e.g. if a keyList has 3 base keys, then the corresponding
     * signatureList should also have 3 base signatures.
     */
    INVALID_SIGNATURE_COUNT_MISMATCHING_KEY(ResponseCodeEnum.INVALID_SIGNATURE_COUNT_MISMATCHING_KEY),

    /**
     * the livehash body is empty
     */
    EMPTY_LIVE_HASH_BODY(ResponseCodeEnum.EMPTY_LIVE_HASH_BODY),

    /**
     * the livehash data is missing
     */
    EMPTY_LIVE_HASH(ResponseCodeEnum.EMPTY_LIVE_HASH),

    /**
     * the keys for a livehash are missing
     */
    EMPTY_LIVE_HASH_KEYS(ResponseCodeEnum.EMPTY_LIVE_HASH_KEYS),

    /**
     * the livehash data is not the output of a SHA-384 digest
     */
    INVALID_LIVE_HASH_SIZE(ResponseCodeEnum.INVALID_LIVE_HASH_SIZE),

    /**
     * the query body is empty
     */
    EMPTY_QUERY_BODY(ResponseCodeEnum.EMPTY_QUERY_BODY),

    /**
     * the crypto livehash query is empty
     */
    EMPTY_LIVE_HASH_QUERY(ResponseCodeEnum.EMPTY_LIVE_HASH_QUERY),

    /**
     * the livehash is not present
     */
    LIVE_HASH_NOT_FOUND(ResponseCodeEnum.LIVE_HASH_NOT_FOUND),

    /**
     * the account id passed has not yet been created.
     */
    ACCOUNT_ID_DOES_NOT_EXIST(ResponseCodeEnum.ACCOUNT_ID_DOES_NOT_EXIST),

    /**
     * the livehash already exists for a given account
     */
    LIVE_HASH_ALREADY_EXISTS(ResponseCodeEnum.LIVE_HASH_ALREADY_EXISTS),

    /**
     * File WACL keys are invalid
     */
    INVALID_FILE_WACL(ResponseCodeEnum.INVALID_FILE_WACL),

    /**
     * Serialization failure
     */
    SERIALIZATION_FAILED(ResponseCodeEnum.SERIALIZATION_FAILED),

    /**
     * The size of the Transaction is greater than transactionMaxBytes
     */
    TRANSACTION_OVERSIZE(ResponseCodeEnum.TRANSACTION_OVERSIZE),

    /**
     * The Transaction has more than 50 levels
     */
    TRANSACTION_TOO_MANY_LAYERS(ResponseCodeEnum.TRANSACTION_TOO_MANY_LAYERS),

    /**
     * Contract is marked as deleted
     */
    CONTRACT_DELETED(ResponseCodeEnum.CONTRACT_DELETED),

    /**
     * the platform node is either disconnected or lagging behind.
     */
    PLATFORM_NOT_ACTIVE(ResponseCodeEnum.PLATFORM_NOT_ACTIVE),

    /**
     * one public key matches more than one prefixes on the signature map
     */
    KEY_PREFIX_MISMATCH(ResponseCodeEnum.KEY_PREFIX_MISMATCH),

    /**
     * transaction not created by platform due to large backlog
     */
    PLATFORM_TRANSACTION_NOT_CREATED(ResponseCodeEnum.PLATFORM_TRANSACTION_NOT_CREATED),

    /**
     * auto renewal period is not a positive number of seconds
     */
    INVALID_RENEWAL_PERIOD(ResponseCodeEnum.INVALID_RENEWAL_PERIOD),

    /**
     * the response code when a smart contract id is passed for a crypto API request
     */
    INVALID_PAYER_ACCOUNT_ID(ResponseCodeEnum.INVALID_PAYER_ACCOUNT_ID),

    /**
     * the account has been marked as deleted
     */
    ACCOUNT_DELETED(ResponseCodeEnum.ACCOUNT_DELETED),

    /**
     * the file has been marked as deleted
     */
    FILE_DELETED(ResponseCodeEnum.FILE_DELETED),

    /**
     * same accounts repeated in the transfer account list
     */
    ACCOUNT_REPEATED_IN_ACCOUNT_AMOUNTS(ResponseCodeEnum.ACCOUNT_REPEATED_IN_ACCOUNT_AMOUNTS),

    /**
     * attempting to set negative balance value for crypto account
     */
    SETTING_NEGATIVE_ACCOUNT_BALANCE(ResponseCodeEnum.SETTING_NEGATIVE_ACCOUNT_BALANCE),

    /**
     * when deleting smart contract that has crypto balance either transfer account or transfer smart
     * contract is required
     */
    OBTAINER_REQUIRED(ResponseCodeEnum.OBTAINER_REQUIRED),

    /**
     * when deleting smart contract that has crypto balance you can not use the same contract id as
     * transferContractId as the one being deleted
     */
    OBTAINER_SAME_CONTRACT_ID(ResponseCodeEnum.OBTAINER_SAME_CONTRACT_ID),

    /**
     * transferAccountId or transferContractId specified for contract delete does not exist
     */
    OBTAINER_DOES_NOT_EXIST(ResponseCodeEnum.OBTAINER_DOES_NOT_EXIST),

    /**
     * attempting to modify (update or delete a immutable smart contract, i.e. one created without a
     * admin key)
     */
    MODIFYING_IMMUTABLE_CONTRACT(ResponseCodeEnum.MODIFYING_IMMUTABLE_CONTRACT),

    /**
     * Unexpected exception thrown by file system functions
     */
    FILE_SYSTEM_EXCEPTION(ResponseCodeEnum.FILE_SYSTEM_EXCEPTION),

    /**
     * the duration is not a subset of [MINIMUM_AUTORENEW_DURATION,MAXIMUM_AUTORENEW_DURATION]
     */
    AUTORENEW_DURATION_NOT_IN_RANGE(ResponseCodeEnum.AUTORENEW_DURATION_NOT_IN_RANGE),

    /**
     * Decoding the smart contract binary to a byte array failed. Check that the input is a valid hex
     * string.
     */
    ERROR_DECODING_BYTESTRING(ResponseCodeEnum.ERROR_DECODING_BYTESTRING),

    /**
     * File to create a smart contract was of length zero
     */
    CONTRACT_FILE_EMPTY(ResponseCodeEnum.CONTRACT_FILE_EMPTY),

    /**
     * Bytecode for smart contract is of length zero
     */
    CONTRACT_BYTECODE_EMPTY(ResponseCodeEnum.CONTRACT_BYTECODE_EMPTY),

    /**
     * Attempt to set negative initial balance
     */
    INVALID_INITIAL_BALANCE(ResponseCodeEnum.INVALID_INITIAL_BALANCE),

    /**
     * [Deprecated]. attempt to set negative receive record threshold
     */
    INVALID_RECEIVE_RECORD_THRESHOLD(ResponseCodeEnum.INVALID_RECEIVE_RECORD_THRESHOLD),

    /**
     * [Deprecated]. attempt to set negative send record threshold
     */
    INVALID_SEND_RECORD_THRESHOLD(ResponseCodeEnum.INVALID_SEND_RECORD_THRESHOLD),

    /**
     * Special Account Operations should be performed by only Genesis account, return this code if it
     * is not Genesis Account
     */
    ACCOUNT_IS_NOT_GENESIS_ACCOUNT(ResponseCodeEnum.ACCOUNT_IS_NOT_GENESIS_ACCOUNT),

    /**
     * The fee payer account doesn't have permission to submit such Transaction
     */
    PAYER_ACCOUNT_UNAUTHORIZED(ResponseCodeEnum.PAYER_ACCOUNT_UNAUTHORIZED),

    /**
     * FreezeTransactionBody is invalid
     */
    INVALID_FREEZE_TRANSACTION_BODY(ResponseCodeEnum.INVALID_FREEZE_TRANSACTION_BODY),

    /**
     * FreezeTransactionBody does not exist
     */
    FREEZE_TRANSACTION_BODY_NOT_FOUND(ResponseCodeEnum.FREEZE_TRANSACTION_BODY_NOT_FOUND),

    /**
     * Exceeded the number of accounts (both from and to) allowed for crypto transfer list
     */
    TRANSFER_LIST_SIZE_LIMIT_EXCEEDED(ResponseCodeEnum.TRANSFER_LIST_SIZE_LIMIT_EXCEEDED),

    /**
     * Smart contract result size greater than specified maxResultSize
     */
    RESULT_SIZE_LIMIT_EXCEEDED(ResponseCodeEnum.RESULT_SIZE_LIMIT_EXCEEDED),

    /**
     * The payer account is not a special account(account 0.0.55)
     */
    NOT_SPECIAL_ACCOUNT(ResponseCodeEnum.NOT_SPECIAL_ACCOUNT),

    /**
     * Negative gas was offered in smart contract call
     */
    CONTRACT_NEGATIVE_GAS(ResponseCodeEnum.CONTRACT_NEGATIVE_GAS),

    /**
     * Negative value / initial balance was specified in a smart contract call / create
     */
    CONTRACT_NEGATIVE_VALUE(ResponseCodeEnum.CONTRACT_NEGATIVE_VALUE),

    /**
     * Failed to update fee file
     */
    INVALID_FEE_FILE(ResponseCodeEnum.INVALID_FEE_FILE),

    /**
     * Failed to update exchange rate file
     */
    INVALID_EXCHANGE_RATE_FILE(ResponseCodeEnum.INVALID_EXCHANGE_RATE_FILE),

    /**
     * Payment tendered for contract local call cannot cover both the fee and the gas
     */
    INSUFFICIENT_LOCAL_CALL_GAS(ResponseCodeEnum.INSUFFICIENT_LOCAL_CALL_GAS),

    /**
     * Entities with Entity ID below 1000 are not allowed to be deleted
     */
    ENTITY_NOT_ALLOWED_TO_DELETE(ResponseCodeEnum.ENTITY_NOT_ALLOWED_TO_DELETE),

    /**
     * Violating one of these rules: 1) treasury account can update all entities below 0.0.1000, 2)
     * account 0.0.50 can update all entities from 0.0.51 - 0.0.80, 3) Network Function Master Account
     * A/c 0.0.50 - Update all Network Function accounts and perform all the Network Functions listed
     * below, 4) Network Function Accounts: i) A/c 0.0.55 - Update Address Book files (0.0.101/102),
     * ii) A/c 0.0.56 - Update Fee schedule (0.0.111), iii) A/c 0.0.57 - Update Exchange Rate
     * (0.0.112).
     */
    AUTHORIZATION_FAILED(ResponseCodeEnum.AUTHORIZATION_FAILED),

    /**
     * Fee Schedule Proto uploaded but not valid (append or update is required)
     */
    FILE_UPLOADED_PROTO_INVALID(ResponseCodeEnum.FILE_UPLOADED_PROTO_INVALID),

    /**
     * Fee Schedule Proto uploaded but not valid (append or update is required)
     */
    FILE_UPLOADED_PROTO_NOT_SAVED_TO_DISK(ResponseCodeEnum.FILE_UPLOADED_PROTO_NOT_SAVED_TO_DISK),

    /**
     * Fee Schedule Proto File Part uploaded
     */
    FEE_SCHEDULE_FILE_PART_UPLOADED(ResponseCodeEnum.FEE_SCHEDULE_FILE_PART_UPLOADED),

    /**
     * The change on Exchange Rate exceeds Exchange_Rate_Allowed_Percentage
     */
    EXCHANGE_RATE_CHANGE_LIMIT_EXCEEDED(ResponseCodeEnum.EXCHANGE_RATE_CHANGE_LIMIT_EXCEEDED),

    /**
     * Contract permanent storage exceeded the currently allowable limit
     */
    MAX_CONTRACT_STORAGE_EXCEEDED(ResponseCodeEnum.MAX_CONTRACT_STORAGE_EXCEEDED),

    /**
     * Transfer Account should not be same as Account to be deleted
     */
    TRANSFER_ACCOUNT_SAME_AS_DELETE_ACCOUNT(ResponseCodeEnum.TRANSFER_ACCOUNT_SAME_AS_DELETE_ACCOUNT),

    TOTAL_LEDGER_BALANCE_INVALID(ResponseCodeEnum.TOTAL_LEDGER_BALANCE_INVALID),

    /**
     * The expiration date/time on a smart contract may not be reduced
     */
    EXPIRATION_REDUCTION_NOT_ALLOWED(ResponseCodeEnum.EXPIRATION_REDUCTION_NOT_ALLOWED),

    /**
     * Gas exceeded currently allowable gas limit per transaction
     */
    MAX_GAS_LIMIT_EXCEEDED(ResponseCodeEnum.MAX_GAS_LIMIT_EXCEEDED),

    /**
     * File size exceeded the currently allowable limit
     */
    MAX_FILE_SIZE_EXCEEDED(ResponseCodeEnum.MAX_FILE_SIZE_EXCEEDED),

    /**
     * When a valid signature is not provided for operations on account with receiverSigRequired=true
     */
    RECEIVER_SIG_REQUIRED(ResponseCodeEnum.RECEIVER_SIG_REQUIRED),

    /**
     * The Topic ID specified is not in the system.
     */
    INVALID_TOPIC_ID(ResponseCodeEnum.INVALID_TOPIC_ID),

    /**
     * A provided admin key was invalid.
     */
    INVALID_ADMIN_KEY(ResponseCodeEnum.INVALID_ADMIN_KEY),

    /**
     * A provided submit key was invalid.
     */
    INVALID_SUBMIT_KEY(ResponseCodeEnum.INVALID_SUBMIT_KEY),

    /**
     * An attempted operation was not authorized (ie - a deleteTopic for a topic with no adminKey).
     */
    UNAUTHORIZED(ResponseCodeEnum.UNAUTHORIZED),

    /**
     * A ConsensusService message is empty.
     */
    INVALID_TOPIC_MESSAGE(ResponseCodeEnum.INVALID_TOPIC_MESSAGE),

    /**
     * The autoRenewAccount specified is not a valid, active account.
     */
    INVALID_AUTORENEW_ACCOUNT(ResponseCodeEnum.INVALID_AUTORENEW_ACCOUNT),

    /**
     * An adminKey was not specified on the topic, so there must not be an autoRenewAccount.
     */
    AUTORENEW_ACCOUNT_NOT_ALLOWED(ResponseCodeEnum.AUTORENEW_ACCOUNT_NOT_ALLOWED),

    /**
     * The topic has expired, was not automatically renewed, and is in a 7 day grace period before the
     * topic will be deleted unrecoverably. This error response code will not be returned until
     * autoRenew functionality is supported by HAPI.
     */
    TOPIC_EXPIRED(ResponseCodeEnum.TOPIC_EXPIRED),

    /**
     * chunk number must be from 1 to total (chunks) inclusive.
     */
    INVALID_CHUNK_NUMBER(ResponseCodeEnum.INVALID_CHUNK_NUMBER),

    /**
     * For every chunk, the payer account that is part of initialTransactionID must match the Payer Account of this transaction. The entire initialTransactionID should match the transactionID of the first chunk, but this is not checked or enforced by Hedera except when the chunk number is 1.
     */
    INVALID_CHUNK_TRANSACTION_ID(ResponseCodeEnum.INVALID_CHUNK_TRANSACTION_ID),

    /**
     * Account is frozen and cannot transact with the token
     */
    ACCOUNT_FROZEN_FOR_TOKEN(ResponseCodeEnum.ACCOUNT_FROZEN_FOR_TOKEN),

    /**
     * An involved account already has more than tokens.maxPerAccount associations with non-deleted tokens.
     */
    TOKENS_PER_ACCOUNT_LIMIT_EXCEEDED(ResponseCodeEnum.TOKENS_PER_ACCOUNT_LIMIT_EXCEEDED),

    /**
     * The token is invalid or does not exist
     */
    INVALID_TOKEN_ID(ResponseCodeEnum.INVALID_TOKEN_ID),

    /**
     * Invalid token decimals
     */
    INVALID_TOKEN_DECIMALS(ResponseCodeEnum.INVALID_TOKEN_DECIMALS),

    /**
     * Invalid token initial supply
     */
    INVALID_TOKEN_INITIAL_SUPPLY(ResponseCodeEnum.INVALID_TOKEN_INITIAL_SUPPLY),

    /**
     * Treasury Account does not exist or is deleted
     */
    INVALID_TREASURY_ACCOUNT_FOR_TOKEN(ResponseCodeEnum.INVALID_TREASURY_ACCOUNT_FOR_TOKEN),

    /**
     * Token Symbol is not UTF-8 capitalized alphabetical string
     */
    INVALID_TOKEN_SYMBOL(ResponseCodeEnum.INVALID_TOKEN_SYMBOL),

    /**
     * Freeze key is not set on token
     */
    TOKEN_HAS_NO_FREEZE_KEY(ResponseCodeEnum.TOKEN_HAS_NO_FREEZE_KEY),

    /**
     * Amounts in transfer list are not net zero
     */
    TRANSFERS_NOT_ZERO_SUM_FOR_TOKEN(ResponseCodeEnum.TRANSFERS_NOT_ZERO_SUM_FOR_TOKEN),

    /**
     * A token symbol was not provided
     */
    MISSING_TOKEN_SYMBOL(ResponseCodeEnum.MISSING_TOKEN_SYMBOL),

    /**
     * The provided token symbol was too long
     */
    TOKEN_SYMBOL_TOO_LONG(ResponseCodeEnum.TOKEN_SYMBOL_TOO_LONG),

    /**
     * KYC must be granted and account does not have KYC granted
     */
    ACCOUNT_KYC_NOT_GRANTED_FOR_TOKEN(ResponseCodeEnum.ACCOUNT_KYC_NOT_GRANTED_FOR_TOKEN),

    /**
     * KYC key is not set on token
     */
    TOKEN_HAS_NO_KYC_KEY(ResponseCodeEnum.TOKEN_HAS_NO_KYC_KEY),

    /**
     * Token balance is not sufficient for the transaction
     */
    INSUFFICIENT_TOKEN_BALANCE(ResponseCodeEnum.INSUFFICIENT_TOKEN_BALANCE),

    /**
     * Token transactions cannot be executed on deleted token
     */
    TOKEN_WAS_DELETED(ResponseCodeEnum.TOKEN_WAS_DELETED),

    /**
     * Supply key is not set on token
     */
    TOKEN_HAS_NO_SUPPLY_KEY(ResponseCodeEnum.TOKEN_HAS_NO_SUPPLY_KEY),

    /**
     * Wipe key is not set on token
     */
    TOKEN_HAS_NO_WIPE_KEY(ResponseCodeEnum.TOKEN_HAS_NO_WIPE_KEY),

    /**
     * The requested token mint amount would cause an invalid total supply
     */
    INVALID_TOKEN_MINT_AMOUNT(ResponseCodeEnum.INVALID_TOKEN_MINT_AMOUNT),

    /**
     * The requested token burn amount would cause an invalid total supply
     */
    INVALID_TOKEN_BURN_AMOUNT(ResponseCodeEnum.INVALID_TOKEN_BURN_AMOUNT),

    /**
     * A required token-account relationship is missing
     */
    TOKEN_NOT_ASSOCIATED_TO_ACCOUNT(ResponseCodeEnum.TOKEN_NOT_ASSOCIATED_TO_ACCOUNT),

    /**
     * The target of a wipe operation was the token treasury account
     */
    CANNOT_WIPE_TOKEN_TREASURY_ACCOUNT(ResponseCodeEnum.CANNOT_WIPE_TOKEN_TREASURY_ACCOUNT),

    /**
     * The provided KYC key was invalid.
     */
    INVALID_KYC_KEY(ResponseCodeEnum.INVALID_KYC_KEY),

    /**
     * The provided wipe key was invalid.
     */
    INVALID_WIPE_KEY(ResponseCodeEnum.INVALID_WIPE_KEY),

    /**
     * The provided freeze key was invalid.
     */
    INVALID_FREEZE_KEY(ResponseCodeEnum.INVALID_FREEZE_KEY),

    /**
     * The provided supply key was invalid.
     */
    INVALID_SUPPLY_KEY(ResponseCodeEnum.INVALID_SUPPLY_KEY),

    /**
     * Token Name is not provided
     */
    MISSING_TOKEN_NAME(ResponseCodeEnum.MISSING_TOKEN_NAME),

    /**
     * Token Name is too long
     */
    TOKEN_NAME_TOO_LONG(ResponseCodeEnum.TOKEN_NAME_TOO_LONG),

    /**
     * The provided wipe amount must not be negative, zero or bigger than the token holder balance
     */
    INVALID_WIPING_AMOUNT(ResponseCodeEnum.INVALID_WIPING_AMOUNT),

    /**
     * Token does not have Admin key set, thus update/delete transactions cannot be performed
     */
    TOKEN_IS_IMMUTABLE(ResponseCodeEnum.TOKEN_IS_IMMUTABLE),

    /**
     * An associateToken operation specified a token already associated to the account
     */
    TOKEN_ALREADY_ASSOCIATED_TO_ACCOUNT(ResponseCodeEnum.TOKEN_ALREADY_ASSOCIATED_TO_ACCOUNT),

    /**
     * An attempted operation is invalid until all token balances for the target account are zero
     */
    TRANSACTION_REQUIRES_ZERO_TOKEN_BALANCES(ResponseCodeEnum.TRANSACTION_REQUIRES_ZERO_TOKEN_BALANCES),

    /**
     * An attempted operation is invalid because the account is a treasury
     */
    ACCOUNT_IS_TREASURY(ResponseCodeEnum.ACCOUNT_IS_TREASURY),

    /**
     * Same TokenIDs present in the token list
     */
    TOKEN_ID_REPEATED_IN_TOKEN_LIST(ResponseCodeEnum.TOKEN_ID_REPEATED_IN_TOKEN_LIST),

    /**
     * Exceeded the number of token transfers (both from and to) allowed for token transfer list
     */
    TOKEN_TRANSFER_LIST_SIZE_LIMIT_EXCEEDED(ResponseCodeEnum.TOKEN_TRANSFER_LIST_SIZE_LIMIT_EXCEEDED),

    /**
     * TokenTransfersTransactionBody has no TokenTransferList
     */
    EMPTY_TOKEN_TRANSFER_BODY(ResponseCodeEnum.EMPTY_TOKEN_TRANSFER_BODY),

    /**
     * TokenTransfersTransactionBody has a TokenTransferList with no AccountAmounts
     */
    EMPTY_TOKEN_TRANSFER_ACCOUNT_AMOUNTS(ResponseCodeEnum.EMPTY_TOKEN_TRANSFER_ACCOUNT_AMOUNTS),

    /**
     * The Scheduled entity does not exist; or has now expired, been deleted, or been executed
     */
    INVALID_SCHEDULE_ID(ResponseCodeEnum.INVALID_SCHEDULE_ID),

    /**
     * The Scheduled entity cannot be modified. Admin key not set
     */
    SCHEDULE_IS_IMMUTABLE(ResponseCodeEnum.SCHEDULE_IS_IMMUTABLE),

    /**
     * The provided Scheduled Payer does not exist
     */
    INVALID_SCHEDULE_PAYER_ID(ResponseCodeEnum.INVALID_SCHEDULE_PAYER_ID),

    /**
     * The Schedule Create Transaction TransactionID account does not exist
     */
    INVALID_SCHEDULE_ACCOUNT_ID(ResponseCodeEnum.INVALID_SCHEDULE_ACCOUNT_ID),

    /**
     * The provided sig map did not contain any new valid signatures from required signers of the scheduled transaction
     */
    NO_NEW_VALID_SIGNATURES(ResponseCodeEnum.NO_NEW_VALID_SIGNATURES),

    /**
     * The required signers for a scheduled transaction cannot be resolved, for example because they do not exist or have been deleted
     */
    UNRESOLVABLE_REQUIRED_SIGNERS(ResponseCodeEnum.UNRESOLVABLE_REQUIRED_SIGNERS),

    /**
     * Only whitelisted transaction types may be scheduled
     */
    SCHEDULED_TRANSACTION_NOT_IN_WHITELIST(ResponseCodeEnum.SCHEDULED_TRANSACTION_NOT_IN_WHITELIST),

    /**
     * At least one of the signatures in the provided sig map did not represent a valid signature for any required signer
     */
    SOME_SIGNATURES_WERE_INVALID(ResponseCodeEnum.SOME_SIGNATURES_WERE_INVALID),

    /**
     * The scheduled field in the TransactionID may not be set to true
     */
    TRANSACTION_ID_FIELD_NOT_ALLOWED(ResponseCodeEnum.TRANSACTION_ID_FIELD_NOT_ALLOWED),

    /**
     * A schedule already exists with the same identifying fields of an attempted ScheduleCreate (that is, all fields other than scheduledPayerAccountID)
     */
    IDENTICAL_SCHEDULE_ALREADY_CREATED(ResponseCodeEnum.IDENTICAL_SCHEDULE_ALREADY_CREATED),

    /**
     * A string field in the transaction has a UTF-8 encoding with the prohibited zero byte
     */
    INVALID_ZERO_BYTE_IN_STRING(ResponseCodeEnum.INVALID_ZERO_BYTE_IN_STRING),

    /**
     * A schedule being signed or deleted has already been deleted
     */
    SCHEDULE_ALREADY_DELETED(ResponseCodeEnum.SCHEDULE_ALREADY_DELETED),

    /**
     * A schedule being signed or deleted has already been executed
     */
    SCHEDULE_ALREADY_EXECUTED(ResponseCodeEnum.SCHEDULE_ALREADY_EXECUTED),

    /**
     * ConsensusSubmitMessage request's message size is larger than allowed.
     */
    MESSAGE_SIZE_TOO_LARGE(ResponseCodeEnum.MESSAGE_SIZE_TOO_LARGE),

    /**
     * An operation was assigned to more than one throttle group in a given bucket
     */
    OPERATION_REPEATED_IN_BUCKET_GROUPS(ResponseCodeEnum.OPERATION_REPEATED_IN_BUCKET_GROUPS),

    /**
     * The capacity needed to satisfy all opsPerSec groups in a bucket overflowed a signed 8-byte integral type
     */
    BUCKET_CAPACITY_OVERFLOW(ResponseCodeEnum.BUCKET_CAPACITY_OVERFLOW),

    /**
     * Given the network size in the address book, the node-level capacity for an operation would never be enough to accept a single request; usually means a bucket burstPeriod should be increased
     */
    NODE_CAPACITY_NOT_SUFFICIENT_FOR_OPERATION(ResponseCodeEnum.NODE_CAPACITY_NOT_SUFFICIENT_FOR_OPERATION),

    /**
     * A bucket was defined without any throttle groups
     */
    BUCKET_HAS_NO_THROTTLE_GROUPS(ResponseCodeEnum.BUCKET_HAS_NO_THROTTLE_GROUPS),

    /**
     * A throttle group was granted zero opsPerSec
     */
    THROTTLE_GROUP_HAS_ZERO_OPS_PER_SEC(ResponseCodeEnum.THROTTLE_GROUP_HAS_ZERO_OPS_PER_SEC),

    /**
     * The throttle definitions file was updated, but some supported operations were not assigned a bucket
     */
    SUCCESS_BUT_MISSING_EXPECTED_OPERATION(ResponseCodeEnum.SUCCESS_BUT_MISSING_EXPECTED_OPERATION),

    /**
     * The new contents for the throttle definitions system file were not valid protobuf
     */
    UNPARSEABLE_THROTTLE_DEFINITIONS(ResponseCodeEnum.UNPARSEABLE_THROTTLE_DEFINITIONS),

    /**
     * The new throttle definitions system file were invalid, and no more specific error could be divined
     */
    INVALID_THROTTLE_DEFINITIONS(ResponseCodeEnum.INVALID_THROTTLE_DEFINITIONS),

    /**
     * The transaction references an account which has passed its expiration without renewal funds available, and currently remains in the ledger only because of the grace period given to expired entities
     */
    ACCOUNT_EXPIRED_AND_PENDING_REMOVAL(ResponseCodeEnum.ACCOUNT_EXPIRED_AND_PENDING_REMOVAL),

    /**
     * Invalid token max supply
     */
    INVALID_TOKEN_MAX_SUPPLY(ResponseCodeEnum.INVALID_TOKEN_MAX_SUPPLY),

    /**
     * Invalid token nft serial number
     */
    INVALID_TOKEN_NFT_SERIAL_NUMBER(ResponseCodeEnum.INVALID_TOKEN_NFT_SERIAL_NUMBER),

    /**
     * Invalid nft id
     */
    INVALID_NFT_ID(ResponseCodeEnum.INVALID_NFT_ID),

    /**
     * Nft metadata is too long
     */
    METADATA_TOO_LONG(ResponseCodeEnum.METADATA_TOO_LONG),

    /**
     * Repeated operations count exceeds the limit
     */
    BATCH_SIZE_LIMIT_EXCEEDED(ResponseCodeEnum.BATCH_SIZE_LIMIT_EXCEEDED),

    /**
     * The range of data to be gathered is out of the set boundaries
     */
    INVALID_QUERY_RANGE(ResponseCodeEnum.INVALID_QUERY_RANGE),

    /**
     * A custom fractional fee set a denominator of zero
     */
    FRACTION_DIVIDES_BY_ZERO(ResponseCodeEnum.FRACTION_DIVIDES_BY_ZERO),

    /**
     * The transaction payer could not afford a custom fee
     */
    INSUFFICIENT_PAYER_BALANCE_FOR_CUSTOM_FEE(ResponseCodeEnum.INSUFFICIENT_PAYER_BALANCE_FOR_CUSTOM_FEE),

    /**
     * More than 10 custom fees were specified
     */
    CUSTOM_FEES_LIST_TOO_LONG(ResponseCodeEnum.CUSTOM_FEES_LIST_TOO_LONG),

    /**
     * Any of the feeCollector accounts for customFees is invalid
     */
    INVALID_CUSTOM_FEE_COLLECTOR(ResponseCodeEnum.INVALID_CUSTOM_FEE_COLLECTOR),

    /**
     * Any of the token Ids in customFees is invalid
     */
    INVALID_TOKEN_ID_IN_CUSTOM_FEES(ResponseCodeEnum.INVALID_TOKEN_ID_IN_CUSTOM_FEES),

    /**
     * Any of the token Ids in customFees are not associated to feeCollector
     */
    TOKEN_NOT_ASSOCIATED_TO_FEE_COLLECTOR(ResponseCodeEnum.TOKEN_NOT_ASSOCIATED_TO_FEE_COLLECTOR),

    /**
     * A token cannot have more units minted due to its configured supply ceiling
     */
    TOKEN_MAX_SUPPLY_REACHED(ResponseCodeEnum.TOKEN_MAX_SUPPLY_REACHED),

    /**
     * The transaction attempted to move an NFT serial number from an account other than its owner
     */
    SENDER_DOES_NOT_OWN_NFT_SERIAL_NO(ResponseCodeEnum.SENDER_DOES_NOT_OWN_NFT_SERIAL_NO),

    /**
     * A custom fee schedule entry did not specify either a fixed or fractional fee
     */
    CUSTOM_FEE_NOT_FULLY_SPECIFIED(ResponseCodeEnum.CUSTOM_FEE_NOT_FULLY_SPECIFIED),

    /**
     * Only positive fees may be assessed at this time
     */
    CUSTOM_FEE_MUST_BE_POSITIVE(ResponseCodeEnum.CUSTOM_FEE_MUST_BE_POSITIVE),

    /**
     * Fee schedule key is not set on token
     */
    TOKEN_HAS_NO_FEE_SCHEDULE_KEY(ResponseCodeEnum.TOKEN_HAS_NO_FEE_SCHEDULE_KEY),

    /**
     * A fractional custom fee exceeded the range of a 64-bit signed integer
     */
    CUSTOM_FEE_OUTSIDE_NUMERIC_RANGE(ResponseCodeEnum.CUSTOM_FEE_OUTSIDE_NUMERIC_RANGE),

    /**
     * A royalty cannot exceed the total fungible value exchanged for an NFT
     */
    ROYALTY_FRACTION_CANNOT_EXCEED_ONE(ResponseCodeEnum.ROYALTY_FRACTION_CANNOT_EXCEED_ONE),

    /**
     * Each fractional custom fee must have its maximum_amount, if specified, at least its minimum_amount
     */
    FRACTIONAL_FEE_MAX_AMOUNT_LESS_THAN_MIN_AMOUNT(ResponseCodeEnum.FRACTIONAL_FEE_MAX_AMOUNT_LESS_THAN_MIN_AMOUNT),

    /**
     * A fee schedule update tried to clear the custom fees from a token whose fee schedule was already empty
     */
    CUSTOM_SCHEDULE_ALREADY_HAS_NO_FEES(ResponseCodeEnum.CUSTOM_SCHEDULE_ALREADY_HAS_NO_FEES),

    /**
     * Only tokens of type FUNGIBLE_COMMON can be used to as fee schedule denominations
     */
    CUSTOM_FEE_DENOMINATION_MUST_BE_FUNGIBLE_COMMON(ResponseCodeEnum.CUSTOM_FEE_DENOMINATION_MUST_BE_FUNGIBLE_COMMON),

    /**
     * Only tokens of type FUNGIBLE_COMMON can have fractional fees
     */
    CUSTOM_FRACTIONAL_FEE_ONLY_ALLOWED_FOR_FUNGIBLE_COMMON(ResponseCodeEnum.CUSTOM_FRACTIONAL_FEE_ONLY_ALLOWED_FOR_FUNGIBLE_COMMON),

    /**
     * The provided custom fee schedule key was invalid
     */
    INVALID_CUSTOM_FEE_SCHEDULE_KEY(ResponseCodeEnum.INVALID_CUSTOM_FEE_SCHEDULE_KEY),

    /**
     * The requested token mint metadata was invalid
     */
    INVALID_TOKEN_MINT_METADATA(ResponseCodeEnum.INVALID_TOKEN_MINT_METADATA),

    /**
     * The requested token burn metadata was invalid
     */
    INVALID_TOKEN_BURN_METADATA(ResponseCodeEnum.INVALID_TOKEN_BURN_METADATA),

    /**
     * The treasury for a unique token cannot be changed until it owns no NFTs
     */
    CURRENT_TREASURY_STILL_OWNS_NFTS(ResponseCodeEnum.CURRENT_TREASURY_STILL_OWNS_NFTS),

    /**
     * An account cannot be dissociated from a unique token if it owns NFTs for the token
     */
    ACCOUNT_STILL_OWNS_NFTS(ResponseCodeEnum.ACCOUNT_STILL_OWNS_NFTS),

    /**
     * A NFT can only be burned when owned by the unique token's treasury
     */
    TREASURY_MUST_OWN_BURNED_NFT(ResponseCodeEnum.TREASURY_MUST_OWN_BURNED_NFT),

    /**
     * An account did not own the NFT to be wiped
     */
    ACCOUNT_DOES_NOT_OWN_WIPED_NFT(ResponseCodeEnum.ACCOUNT_DOES_NOT_OWN_WIPED_NFT),

    /**
     * An AccountAmount token transfers list referenced a token type other than FUNGIBLE_COMMON
     */
    ACCOUNT_AMOUNT_TRANSFERS_ONLY_ALLOWED_FOR_FUNGIBLE_COMMON(ResponseCodeEnum.ACCOUNT_AMOUNT_TRANSFERS_ONLY_ALLOWED_FOR_FUNGIBLE_COMMON),

    /**
     * All the NFTs allowed in the current price regime have already been minted
     */
    MAX_NFTS_IN_PRICE_REGIME_HAVE_BEEN_MINTED(ResponseCodeEnum.MAX_NFTS_IN_PRICE_REGIME_HAVE_BEEN_MINTED),

    /**
     * The payer account has been marked as deleted
     */
    PAYER_ACCOUNT_DELETED(ResponseCodeEnum.PAYER_ACCOUNT_DELETED),

    /**
     * The reference chain of custom fees for a transferred token exceeded the maximum length of 2
     */
    CUSTOM_FEE_CHARGING_EXCEEDED_MAX_RECURSION_DEPTH(ResponseCodeEnum.CUSTOM_FEE_CHARGING_EXCEEDED_MAX_RECURSION_DEPTH),

    /**
     * More than 20 balance adjustments were to satisfy a CryptoTransfer and its implied custom fee payments
     */
    CUSTOM_FEE_CHARGING_EXCEEDED_MAX_ACCOUNT_AMOUNTS(ResponseCodeEnum.CUSTOM_FEE_CHARGING_EXCEEDED_MAX_ACCOUNT_AMOUNTS),

    /**
     * The sender account in the token transfer transaction could not afford a custom fee
     */
    INSUFFICIENT_SENDER_ACCOUNT_BALANCE_FOR_CUSTOM_FEE(ResponseCodeEnum.INSUFFICIENT_SENDER_ACCOUNT_BALANCE_FOR_CUSTOM_FEE),

    /**
     * Currently no more than 4,294,967,295 NFTs may be minted for a given unique token type
     */
    SERIAL_NUMBER_LIMIT_REACHED(ResponseCodeEnum.SERIAL_NUMBER_LIMIT_REACHED),

    /**
     * Only tokens of type NON_FUNGIBLE_UNIQUE can have royalty fees
     */
    CUSTOM_ROYALTY_FEE_ONLY_ALLOWED_FOR_NON_FUNGIBLE_UNIQUE(ResponseCodeEnum.CUSTOM_ROYALTY_FEE_ONLY_ALLOWED_FOR_NON_FUNGIBLE_UNIQUE),

    /**
     * The account has reached the limit on the automatic associations count.
     */
    NO_REMAINING_AUTOMATIC_ASSOCIATIONS(ResponseCodeEnum.NO_REMAINING_AUTOMATIC_ASSOCIATIONS),

    /**
     * Already existing automatic associations are more than the new maximum automatic associations.
     */
    EXISTING_AUTOMATIC_ASSOCIATIONS_EXCEED_GIVEN_LIMIT(ResponseCodeEnum.EXISTING_AUTOMATIC_ASSOCIATIONS_EXCEED_GIVEN_LIMIT),

    /**
     * Cannot set the number of automatic associations for an account more than the maximum allowed
     * token associations tokens.maxPerAccount.
     */
    REQUESTED_NUM_AUTOMATIC_ASSOCIATIONS_EXCEEDS_ASSOCIATION_LIMIT(ResponseCodeEnum.REQUESTED_NUM_AUTOMATIC_ASSOCIATIONS_EXCEEDS_ASSOCIATION_LIMIT),

    /**
     * Token is paused. This Token cannot be a part of any kind of Transaction until unpaused.
     */
    TOKEN_IS_PAUSED(ResponseCodeEnum.TOKEN_IS_PAUSED),

    /**
     * Pause key is not set on token
     */
    TOKEN_HAS_NO_PAUSE_KEY(ResponseCodeEnum.TOKEN_HAS_NO_PAUSE_KEY),

    /**
     * The provided pause key was invalid
     */
    INVALID_PAUSE_KEY(ResponseCodeEnum.INVALID_PAUSE_KEY),

    /**
     * The update file in a freeze transaction body must exist.
     */
    FREEZE_UPDATE_FILE_DOES_NOT_EXIST(ResponseCodeEnum.FREEZE_UPDATE_FILE_DOES_NOT_EXIST),

    /**
     * The hash of the update file in a freeze transaction body must match the in-memory hash.
     */
    FREEZE_UPDATE_FILE_HASH_DOES_NOT_MATCH(ResponseCodeEnum.FREEZE_UPDATE_FILE_HASH_DOES_NOT_MATCH),

    /**
     * A FREEZE_UPGRADE transaction was handled with no previous update prepared.
     */
    NO_UPGRADE_HAS_BEEN_PREPARED(ResponseCodeEnum.NO_UPGRADE_HAS_BEEN_PREPARED),

    /**
     * A FREEZE_ABORT transaction was handled with no scheduled freeze.
     */
    NO_FREEZE_IS_SCHEDULED(ResponseCodeEnum.NO_FREEZE_IS_SCHEDULED),

    /**
     * The update file hash when handling a FREEZE_UPGRADE transaction differs from the file
     * hash at the time of handling the PREPARE_UPGRADE transaction.
     */
    UPDATE_FILE_HASH_CHANGED_SINCE_PREPARE_UPGRADE(ResponseCodeEnum.UPDATE_FILE_HASH_CHANGED_SINCE_PREPARE_UPGRADE),

    /**
     * The given freeze start time was in the (consensus) past.
     */
    FREEZE_START_TIME_MUST_BE_FUTURE(ResponseCodeEnum.FREEZE_START_TIME_MUST_BE_FUTURE),

    /**
     * The prepared update file cannot be updated or appended until either the upgrade has
     * been completed, or a FREEZE_ABORT has been handled.
     */
    PREPARED_UPDATE_FILE_IS_IMMUTABLE(ResponseCodeEnum.PREPARED_UPDATE_FILE_IS_IMMUTABLE),

    /**
     * Once a freeze is scheduled, it must be aborted before any other type of freeze can
     * can be performed.
     */
    FREEZE_ALREADY_SCHEDULED(ResponseCodeEnum.FREEZE_ALREADY_SCHEDULED),

    /**
     * If an NMT upgrade has been prepared, the following operation must be a FREEZE_UPGRADE.
     * (To issue a FREEZE_ONLY, submit a FREEZE_ABORT first.)
     */
    FREEZE_UPGRADE_IN_PROGRESS(ResponseCodeEnum.FREEZE_UPGRADE_IN_PROGRESS),

    /**
     * If an NMT upgrade has been prepared, the subsequent FREEZE_UPGRADE transaction must
     * confirm the id of the file to be used in the upgrade.
     */
    UPDATE_FILE_ID_DOES_NOT_MATCH_PREPARED(ResponseCodeEnum.UPDATE_FILE_ID_DOES_NOT_MATCH_PREPARED),

    /**
     * If an NMT upgrade has been prepared, the subsequent FREEZE_UPGRADE transaction must
     * confirm the hash of the file to be used in the upgrade.
     */
    UPDATE_FILE_HASH_DOES_NOT_MATCH_PREPARED(ResponseCodeEnum.UPDATE_FILE_HASH_DOES_NOT_MATCH_PREPARED),

    /**
     * Consensus throttle did not allow execution of this transaction. System is throttled at
     * consensus level.
     */
    CONSENSUS_GAS_EXHAUSTED(ResponseCodeEnum.CONSENSUS_GAS_EXHAUSTED),

    /**
     * A precompiled contract succeeded, but was later reverted.
     */
    REVERTED_SUCCESS(ResponseCodeEnum.REVERTED_SUCCESS),

    /**
     * All contract storage allocated to the current price regime has been consumed.
     */
    MAX_STORAGE_IN_PRICE_REGIME_HAS_BEEN_USED(ResponseCodeEnum.MAX_STORAGE_IN_PRICE_REGIME_HAS_BEEN_USED),

    /**
     * An alias used in a CryptoTransfer transaction is not the serialization of a primitive Key
     * message--that is, a Key with a single Ed25519 or ECDSA(secp256k1) public key and no
     * unknown protobuf fields.
     */
    INVALID_ALIAS_KEY(ResponseCodeEnum.INVALID_ALIAS_KEY),

    /**
     * A fungible token transfer expected a different number of decimals than the involved
     * type actually has.
     */
    UNEXPECTED_TOKEN_DECIMALS(ResponseCodeEnum.UNEXPECTED_TOKEN_DECIMALS),

    /**
     * The proxy account id is invalid or does not exist.
     */
    INVALID_PROXY_ACCOUNT_ID(ResponseCodeEnum.INVALID_PROXY_ACCOUNT_ID),

    /**
     * The transfer account id in CryptoDelete transaction is invalid or does not exist.
     */
    INVALID_TRANSFER_ACCOUNT_ID(ResponseCodeEnum.INVALID_TRANSFER_ACCOUNT_ID),

    /**
     * The fee collector account id in TokenFeeScheduleUpdate is invalid or does not exist.
     */
    INVALID_FEE_COLLECTOR_ACCOUNT_ID(ResponseCodeEnum.INVALID_FEE_COLLECTOR_ACCOUNT_ID),

    /**
     * The alias already set on an account cannot be updated using CryptoUpdate transaction.
     */
    ALIAS_IS_IMMUTABLE(ResponseCodeEnum.ALIAS_IS_IMMUTABLE),

    /**
     * An approved allowance specifies a spender account that is the same as the hbar/token
     * owner account.
     */
    SPENDER_ACCOUNT_SAME_AS_OWNER(ResponseCodeEnum.SPENDER_ACCOUNT_SAME_AS_OWNER),

    /**
     * The establishment or adjustment of an approved allowance cause the token allowance
     * to exceed the token maximum supply.
     */
    AMOUNT_EXCEEDS_TOKEN_MAX_SUPPLY(ResponseCodeEnum.AMOUNT_EXCEEDS_TOKEN_MAX_SUPPLY),

    /**
     * The specified amount for an approved allowance cannot be negative.
     */
    NEGATIVE_ALLOWANCE_AMOUNT(ResponseCodeEnum.NEGATIVE_ALLOWANCE_AMOUNT),

    /**
     * The approveForAll flag cannot be set for a fungible token.
     */
    CANNOT_APPROVE_FOR_ALL_FUNGIBLE_COMMON(ResponseCodeEnum.CANNOT_APPROVE_FOR_ALL_FUNGIBLE_COMMON),

    /**
     * The spender does not have an existing approved allowance with the hbar/token owner.
     */
    SPENDER_DOES_NOT_HAVE_ALLOWANCE(ResponseCodeEnum.SPENDER_DOES_NOT_HAVE_ALLOWANCE),

    /**
     * The transfer amount exceeds the current approved allowance for the spender account.
     */
    AMOUNT_EXCEEDS_ALLOWANCE(ResponseCodeEnum.AMOUNT_EXCEEDS_ALLOWANCE),

    /**
     * The payer account of an approveAllowances or adjustAllowance transaction is attempting
     * to go beyond the maximum allowed number of allowances.
     */
    MAX_ALLOWANCES_EXCEEDED(ResponseCodeEnum.MAX_ALLOWANCES_EXCEEDED),

    /**
     * No allowances have been specified in the approval/adjust transaction.
     */
<<<<<<< HEAD
    EMPTY_ALLOWANCES(ResponseCodeEnum.EMPTY_ALLOWANCES);
=======
    EMPTY_ALLOWANCES(ResponseCodeEnum.EMPTY_ALLOWANCES),

    /**
     * Spender is repeated more than once in Crypto or Token or NFT allowance lists in a single
     * CryptoApproveAllowance or CryptoAdjustAllowance transaction.
     */
    SPENDER_ACCOUNT_REPEATED_IN_ALLOWANCES(ResponseCodeEnum.SPENDER_ACCOUNT_REPEATED_IN_ALLOWANCES),

    /**
     * Serial numbers are repeated in nft allowance for a single spender account
     */
    REPEATED_SERIAL_NUMS_IN_NFT_ALLOWANCES(ResponseCodeEnum.REPEATED_SERIAL_NUMS_IN_NFT_ALLOWANCES),

    /**
     * Fungible common token used in NFT allowances
     */
    FUNGIBLE_TOKEN_IN_NFT_ALLOWANCES(ResponseCodeEnum.FUNGIBLE_TOKEN_IN_NFT_ALLOWANCES),

    /**
     * Non fungible token used in fungible token allowances
     */
    NFT_IN_FUNGIBLE_TOKEN_ALLOWANCES(ResponseCodeEnum.NFT_IN_FUNGIBLE_TOKEN_ALLOWANCES),

    /**
     * An approval/adjustment transaction was submitted where the payer and owner account are
     * not the same. Currently only the owner is permitted to perform these operations.
     */
    PAYER_AND_OWNER_NOT_EQUAL(ResponseCodeEnum.PAYER_AND_OWNER_NOT_EQUAL);
>>>>>>> 2ec01f3d

    final ResponseCodeEnum code;

    Status(ResponseCodeEnum code) {
        this.code = code;
    }

    static Status valueOf(ResponseCodeEnum code) {
        switch (code) {
            case OK:
                return OK;
            case INVALID_TRANSACTION:
                return INVALID_TRANSACTION;
            case PAYER_ACCOUNT_NOT_FOUND:
                return PAYER_ACCOUNT_NOT_FOUND;
            case INVALID_NODE_ACCOUNT:
                return INVALID_NODE_ACCOUNT;
            case TRANSACTION_EXPIRED:
                return TRANSACTION_EXPIRED;
            case INVALID_TRANSACTION_START:
                return INVALID_TRANSACTION_START;
            case INVALID_TRANSACTION_DURATION:
                return INVALID_TRANSACTION_DURATION;
            case INVALID_SIGNATURE:
                return INVALID_SIGNATURE;
            case MEMO_TOO_LONG:
                return MEMO_TOO_LONG;
            case INSUFFICIENT_TX_FEE:
                return INSUFFICIENT_TX_FEE;
            case INSUFFICIENT_PAYER_BALANCE:
                return INSUFFICIENT_PAYER_BALANCE;
            case DUPLICATE_TRANSACTION:
                return DUPLICATE_TRANSACTION;
            case BUSY:
                return BUSY;
            case NOT_SUPPORTED:
                return NOT_SUPPORTED;
            case INVALID_FILE_ID:
                return INVALID_FILE_ID;
            case INVALID_ACCOUNT_ID:
                return INVALID_ACCOUNT_ID;
            case INVALID_CONTRACT_ID:
                return INVALID_CONTRACT_ID;
            case INVALID_TRANSACTION_ID:
                return INVALID_TRANSACTION_ID;
            case RECEIPT_NOT_FOUND:
                return RECEIPT_NOT_FOUND;
            case RECORD_NOT_FOUND:
                return RECORD_NOT_FOUND;
            case INVALID_SOLIDITY_ID:
                return INVALID_SOLIDITY_ID;
            case UNKNOWN:
                return UNKNOWN;
            case SUCCESS:
                return SUCCESS;
            case FAIL_INVALID:
                return FAIL_INVALID;
            case FAIL_FEE:
                return FAIL_FEE;
            case FAIL_BALANCE:
                return FAIL_BALANCE;
            case KEY_REQUIRED:
                return KEY_REQUIRED;
            case BAD_ENCODING:
                return BAD_ENCODING;
            case INSUFFICIENT_ACCOUNT_BALANCE:
                return INSUFFICIENT_ACCOUNT_BALANCE;
            case INVALID_SOLIDITY_ADDRESS:
                return INVALID_SOLIDITY_ADDRESS;
            case INSUFFICIENT_GAS:
                return INSUFFICIENT_GAS;
            case CONTRACT_SIZE_LIMIT_EXCEEDED:
                return CONTRACT_SIZE_LIMIT_EXCEEDED;
            case LOCAL_CALL_MODIFICATION_EXCEPTION:
                return LOCAL_CALL_MODIFICATION_EXCEPTION;
            case CONTRACT_REVERT_EXECUTED:
                return CONTRACT_REVERT_EXECUTED;
            case CONTRACT_EXECUTION_EXCEPTION:
                return CONTRACT_EXECUTION_EXCEPTION;
            case INVALID_RECEIVING_NODE_ACCOUNT:
                return INVALID_RECEIVING_NODE_ACCOUNT;
            case MISSING_QUERY_HEADER:
                return MISSING_QUERY_HEADER;
            case ACCOUNT_UPDATE_FAILED:
                return ACCOUNT_UPDATE_FAILED;
            case INVALID_KEY_ENCODING:
                return INVALID_KEY_ENCODING;
            case NULL_SOLIDITY_ADDRESS:
                return NULL_SOLIDITY_ADDRESS;
            case CONTRACT_UPDATE_FAILED:
                return CONTRACT_UPDATE_FAILED;
            case INVALID_QUERY_HEADER:
                return INVALID_QUERY_HEADER;
            case INVALID_FEE_SUBMITTED:
                return INVALID_FEE_SUBMITTED;
            case INVALID_PAYER_SIGNATURE:
                return INVALID_PAYER_SIGNATURE;
            case KEY_NOT_PROVIDED:
                return KEY_NOT_PROVIDED;
            case INVALID_EXPIRATION_TIME:
                return INVALID_EXPIRATION_TIME;
            case NO_WACL_KEY:
                return NO_WACL_KEY;
            case FILE_CONTENT_EMPTY:
                return FILE_CONTENT_EMPTY;
            case INVALID_ACCOUNT_AMOUNTS:
                return INVALID_ACCOUNT_AMOUNTS;
            case EMPTY_TRANSACTION_BODY:
                return EMPTY_TRANSACTION_BODY;
            case INVALID_TRANSACTION_BODY:
                return INVALID_TRANSACTION_BODY;
            case INVALID_SIGNATURE_TYPE_MISMATCHING_KEY:
                return INVALID_SIGNATURE_TYPE_MISMATCHING_KEY;
            case INVALID_SIGNATURE_COUNT_MISMATCHING_KEY:
                return INVALID_SIGNATURE_COUNT_MISMATCHING_KEY;
            case EMPTY_LIVE_HASH_BODY:
                return EMPTY_LIVE_HASH_BODY;
            case EMPTY_LIVE_HASH:
                return EMPTY_LIVE_HASH;
            case EMPTY_LIVE_HASH_KEYS:
                return EMPTY_LIVE_HASH_KEYS;
            case INVALID_LIVE_HASH_SIZE:
                return INVALID_LIVE_HASH_SIZE;
            case EMPTY_QUERY_BODY:
                return EMPTY_QUERY_BODY;
            case EMPTY_LIVE_HASH_QUERY:
                return EMPTY_LIVE_HASH_QUERY;
            case LIVE_HASH_NOT_FOUND:
                return LIVE_HASH_NOT_FOUND;
            case ACCOUNT_ID_DOES_NOT_EXIST:
                return ACCOUNT_ID_DOES_NOT_EXIST;
            case LIVE_HASH_ALREADY_EXISTS:
                return LIVE_HASH_ALREADY_EXISTS;
            case INVALID_FILE_WACL:
                return INVALID_FILE_WACL;
            case SERIALIZATION_FAILED:
                return SERIALIZATION_FAILED;
            case TRANSACTION_OVERSIZE:
                return TRANSACTION_OVERSIZE;
            case TRANSACTION_TOO_MANY_LAYERS:
                return TRANSACTION_TOO_MANY_LAYERS;
            case CONTRACT_DELETED:
                return CONTRACT_DELETED;
            case PLATFORM_NOT_ACTIVE:
                return PLATFORM_NOT_ACTIVE;
            case KEY_PREFIX_MISMATCH:
                return KEY_PREFIX_MISMATCH;
            case PLATFORM_TRANSACTION_NOT_CREATED:
                return PLATFORM_TRANSACTION_NOT_CREATED;
            case INVALID_RENEWAL_PERIOD:
                return INVALID_RENEWAL_PERIOD;
            case INVALID_PAYER_ACCOUNT_ID:
                return INVALID_PAYER_ACCOUNT_ID;
            case ACCOUNT_DELETED:
                return ACCOUNT_DELETED;
            case FILE_DELETED:
                return FILE_DELETED;
            case ACCOUNT_REPEATED_IN_ACCOUNT_AMOUNTS:
                return ACCOUNT_REPEATED_IN_ACCOUNT_AMOUNTS;
            case SETTING_NEGATIVE_ACCOUNT_BALANCE:
                return SETTING_NEGATIVE_ACCOUNT_BALANCE;
            case OBTAINER_REQUIRED:
                return OBTAINER_REQUIRED;
            case OBTAINER_SAME_CONTRACT_ID:
                return OBTAINER_SAME_CONTRACT_ID;
            case OBTAINER_DOES_NOT_EXIST:
                return OBTAINER_DOES_NOT_EXIST;
            case MODIFYING_IMMUTABLE_CONTRACT:
                return MODIFYING_IMMUTABLE_CONTRACT;
            case FILE_SYSTEM_EXCEPTION:
                return FILE_SYSTEM_EXCEPTION;
            case AUTORENEW_DURATION_NOT_IN_RANGE:
                return AUTORENEW_DURATION_NOT_IN_RANGE;
            case ERROR_DECODING_BYTESTRING:
                return ERROR_DECODING_BYTESTRING;
            case CONTRACT_FILE_EMPTY:
                return CONTRACT_FILE_EMPTY;
            case CONTRACT_BYTECODE_EMPTY:
                return CONTRACT_BYTECODE_EMPTY;
            case INVALID_INITIAL_BALANCE:
                return INVALID_INITIAL_BALANCE;
            case INVALID_RECEIVE_RECORD_THRESHOLD:
                return INVALID_RECEIVE_RECORD_THRESHOLD;
            case INVALID_SEND_RECORD_THRESHOLD:
                return INVALID_SEND_RECORD_THRESHOLD;
            case ACCOUNT_IS_NOT_GENESIS_ACCOUNT:
                return ACCOUNT_IS_NOT_GENESIS_ACCOUNT;
            case PAYER_ACCOUNT_UNAUTHORIZED:
                return PAYER_ACCOUNT_UNAUTHORIZED;
            case INVALID_FREEZE_TRANSACTION_BODY:
                return INVALID_FREEZE_TRANSACTION_BODY;
            case FREEZE_TRANSACTION_BODY_NOT_FOUND:
                return FREEZE_TRANSACTION_BODY_NOT_FOUND;
            case TRANSFER_LIST_SIZE_LIMIT_EXCEEDED:
                return TRANSFER_LIST_SIZE_LIMIT_EXCEEDED;
            case RESULT_SIZE_LIMIT_EXCEEDED:
                return RESULT_SIZE_LIMIT_EXCEEDED;
            case NOT_SPECIAL_ACCOUNT:
                return NOT_SPECIAL_ACCOUNT;
            case CONTRACT_NEGATIVE_GAS:
                return CONTRACT_NEGATIVE_GAS;
            case CONTRACT_NEGATIVE_VALUE:
                return CONTRACT_NEGATIVE_VALUE;
            case INVALID_FEE_FILE:
                return INVALID_FEE_FILE;
            case INVALID_EXCHANGE_RATE_FILE:
                return INVALID_EXCHANGE_RATE_FILE;
            case INSUFFICIENT_LOCAL_CALL_GAS:
                return INSUFFICIENT_LOCAL_CALL_GAS;
            case ENTITY_NOT_ALLOWED_TO_DELETE:
                return ENTITY_NOT_ALLOWED_TO_DELETE;
            case AUTHORIZATION_FAILED:
                return AUTHORIZATION_FAILED;
            case FILE_UPLOADED_PROTO_INVALID:
                return FILE_UPLOADED_PROTO_INVALID;
            case FILE_UPLOADED_PROTO_NOT_SAVED_TO_DISK:
                return FILE_UPLOADED_PROTO_NOT_SAVED_TO_DISK;
            case FEE_SCHEDULE_FILE_PART_UPLOADED:
                return FEE_SCHEDULE_FILE_PART_UPLOADED;
            case EXCHANGE_RATE_CHANGE_LIMIT_EXCEEDED:
                return EXCHANGE_RATE_CHANGE_LIMIT_EXCEEDED;
            case MAX_CONTRACT_STORAGE_EXCEEDED:
                return MAX_CONTRACT_STORAGE_EXCEEDED;
            case TRANSFER_ACCOUNT_SAME_AS_DELETE_ACCOUNT:
                return TRANSFER_ACCOUNT_SAME_AS_DELETE_ACCOUNT;
            case TOTAL_LEDGER_BALANCE_INVALID:
                return TOTAL_LEDGER_BALANCE_INVALID;
            case EXPIRATION_REDUCTION_NOT_ALLOWED:
                return EXPIRATION_REDUCTION_NOT_ALLOWED;
            case MAX_GAS_LIMIT_EXCEEDED:
                return MAX_GAS_LIMIT_EXCEEDED;
            case MAX_FILE_SIZE_EXCEEDED:
                return MAX_FILE_SIZE_EXCEEDED;
            case RECEIVER_SIG_REQUIRED:
                return RECEIVER_SIG_REQUIRED;
            case INVALID_TOPIC_ID:
                return INVALID_TOPIC_ID;
            case INVALID_ADMIN_KEY:
                return INVALID_ADMIN_KEY;
            case INVALID_SUBMIT_KEY:
                return INVALID_SUBMIT_KEY;
            case UNAUTHORIZED:
                return UNAUTHORIZED;
            case INVALID_TOPIC_MESSAGE:
                return INVALID_TOPIC_MESSAGE;
            case INVALID_AUTORENEW_ACCOUNT:
                return INVALID_AUTORENEW_ACCOUNT;
            case AUTORENEW_ACCOUNT_NOT_ALLOWED:
                return AUTORENEW_ACCOUNT_NOT_ALLOWED;
            case TOPIC_EXPIRED:
                return TOPIC_EXPIRED;
            case INVALID_CHUNK_NUMBER:
                return INVALID_CHUNK_NUMBER;
            case INVALID_CHUNK_TRANSACTION_ID:
                return INVALID_CHUNK_TRANSACTION_ID;
            case ACCOUNT_FROZEN_FOR_TOKEN:
                return ACCOUNT_FROZEN_FOR_TOKEN;
            case TOKENS_PER_ACCOUNT_LIMIT_EXCEEDED:
                return TOKENS_PER_ACCOUNT_LIMIT_EXCEEDED;
            case INVALID_TOKEN_ID:
                return INVALID_TOKEN_ID;
            case INVALID_TOKEN_DECIMALS:
                return INVALID_TOKEN_DECIMALS;
            case INVALID_TOKEN_INITIAL_SUPPLY:
                return INVALID_TOKEN_INITIAL_SUPPLY;
            case INVALID_TREASURY_ACCOUNT_FOR_TOKEN:
                return INVALID_TREASURY_ACCOUNT_FOR_TOKEN;
            case INVALID_TOKEN_SYMBOL:
                return INVALID_TOKEN_SYMBOL;
            case TOKEN_HAS_NO_FREEZE_KEY:
                return TOKEN_HAS_NO_FREEZE_KEY;
            case TRANSFERS_NOT_ZERO_SUM_FOR_TOKEN:
                return TRANSFERS_NOT_ZERO_SUM_FOR_TOKEN;
            case MISSING_TOKEN_SYMBOL:
                return MISSING_TOKEN_SYMBOL;
            case TOKEN_SYMBOL_TOO_LONG:
                return TOKEN_SYMBOL_TOO_LONG;
            case ACCOUNT_KYC_NOT_GRANTED_FOR_TOKEN:
                return ACCOUNT_KYC_NOT_GRANTED_FOR_TOKEN;
            case TOKEN_HAS_NO_KYC_KEY:
                return TOKEN_HAS_NO_KYC_KEY;
            case INSUFFICIENT_TOKEN_BALANCE:
                return INSUFFICIENT_TOKEN_BALANCE;
            case TOKEN_WAS_DELETED:
                return TOKEN_WAS_DELETED;
            case TOKEN_HAS_NO_SUPPLY_KEY:
                return TOKEN_HAS_NO_SUPPLY_KEY;
            case TOKEN_HAS_NO_WIPE_KEY:
                return TOKEN_HAS_NO_WIPE_KEY;
            case INVALID_TOKEN_MINT_AMOUNT:
                return INVALID_TOKEN_MINT_AMOUNT;
            case INVALID_TOKEN_BURN_AMOUNT:
                return INVALID_TOKEN_BURN_AMOUNT;
            case TOKEN_NOT_ASSOCIATED_TO_ACCOUNT:
                return TOKEN_NOT_ASSOCIATED_TO_ACCOUNT;
            case CANNOT_WIPE_TOKEN_TREASURY_ACCOUNT:
                return CANNOT_WIPE_TOKEN_TREASURY_ACCOUNT;
            case INVALID_KYC_KEY:
                return INVALID_KYC_KEY;
            case INVALID_WIPE_KEY:
                return INVALID_WIPE_KEY;
            case INVALID_FREEZE_KEY:
                return INVALID_FREEZE_KEY;
            case INVALID_SUPPLY_KEY:
                return INVALID_SUPPLY_KEY;
            case MISSING_TOKEN_NAME:
                return MISSING_TOKEN_NAME;
            case TOKEN_NAME_TOO_LONG:
                return TOKEN_NAME_TOO_LONG;
            case INVALID_WIPING_AMOUNT:
                return INVALID_WIPING_AMOUNT;
            case TOKEN_IS_IMMUTABLE:
                return TOKEN_IS_IMMUTABLE;
            case TOKEN_ALREADY_ASSOCIATED_TO_ACCOUNT:
                return TOKEN_ALREADY_ASSOCIATED_TO_ACCOUNT;
            case TRANSACTION_REQUIRES_ZERO_TOKEN_BALANCES:
                return TRANSACTION_REQUIRES_ZERO_TOKEN_BALANCES;
            case ACCOUNT_IS_TREASURY:
                return ACCOUNT_IS_TREASURY;
            case TOKEN_ID_REPEATED_IN_TOKEN_LIST:
                return TOKEN_ID_REPEATED_IN_TOKEN_LIST;
            case TOKEN_TRANSFER_LIST_SIZE_LIMIT_EXCEEDED:
                return TOKEN_TRANSFER_LIST_SIZE_LIMIT_EXCEEDED;
            case EMPTY_TOKEN_TRANSFER_BODY:
                return EMPTY_TOKEN_TRANSFER_BODY;
            case EMPTY_TOKEN_TRANSFER_ACCOUNT_AMOUNTS:
                return EMPTY_TOKEN_TRANSFER_ACCOUNT_AMOUNTS;
            case INVALID_SCHEDULE_ID:
                return INVALID_SCHEDULE_ID;
            case SCHEDULE_IS_IMMUTABLE:
                return SCHEDULE_IS_IMMUTABLE;
            case INVALID_SCHEDULE_PAYER_ID:
                return INVALID_SCHEDULE_PAYER_ID;
            case INVALID_SCHEDULE_ACCOUNT_ID:
                return INVALID_SCHEDULE_ACCOUNT_ID;
            case NO_NEW_VALID_SIGNATURES:
                return NO_NEW_VALID_SIGNATURES;
            case UNRESOLVABLE_REQUIRED_SIGNERS:
                return UNRESOLVABLE_REQUIRED_SIGNERS;
            case SCHEDULED_TRANSACTION_NOT_IN_WHITELIST:
                return SCHEDULED_TRANSACTION_NOT_IN_WHITELIST;
            case SOME_SIGNATURES_WERE_INVALID:
                return SOME_SIGNATURES_WERE_INVALID;
            case TRANSACTION_ID_FIELD_NOT_ALLOWED:
                return TRANSACTION_ID_FIELD_NOT_ALLOWED;
            case IDENTICAL_SCHEDULE_ALREADY_CREATED:
                return IDENTICAL_SCHEDULE_ALREADY_CREATED;
            case INVALID_ZERO_BYTE_IN_STRING:
                return INVALID_ZERO_BYTE_IN_STRING;
            case SCHEDULE_ALREADY_DELETED:
                return SCHEDULE_ALREADY_DELETED;
            case SCHEDULE_ALREADY_EXECUTED:
                return SCHEDULE_ALREADY_EXECUTED;
            case MESSAGE_SIZE_TOO_LARGE:
                return MESSAGE_SIZE_TOO_LARGE;
            case OPERATION_REPEATED_IN_BUCKET_GROUPS:
                return OPERATION_REPEATED_IN_BUCKET_GROUPS;
            case BUCKET_CAPACITY_OVERFLOW:
                return BUCKET_CAPACITY_OVERFLOW;
            case NODE_CAPACITY_NOT_SUFFICIENT_FOR_OPERATION:
                return NODE_CAPACITY_NOT_SUFFICIENT_FOR_OPERATION;
            case BUCKET_HAS_NO_THROTTLE_GROUPS:
                return BUCKET_HAS_NO_THROTTLE_GROUPS;
            case THROTTLE_GROUP_HAS_ZERO_OPS_PER_SEC:
                return THROTTLE_GROUP_HAS_ZERO_OPS_PER_SEC;
            case SUCCESS_BUT_MISSING_EXPECTED_OPERATION:
                return SUCCESS_BUT_MISSING_EXPECTED_OPERATION;
            case UNPARSEABLE_THROTTLE_DEFINITIONS:
                return UNPARSEABLE_THROTTLE_DEFINITIONS;
            case INVALID_THROTTLE_DEFINITIONS:
                return INVALID_THROTTLE_DEFINITIONS;
            case ACCOUNT_EXPIRED_AND_PENDING_REMOVAL:
                return ACCOUNT_EXPIRED_AND_PENDING_REMOVAL;
            case INVALID_TOKEN_MAX_SUPPLY:
                return INVALID_TOKEN_MAX_SUPPLY;
            case INVALID_TOKEN_NFT_SERIAL_NUMBER:
                return INVALID_TOKEN_NFT_SERIAL_NUMBER;
            case INVALID_NFT_ID:
                return INVALID_NFT_ID;
            case METADATA_TOO_LONG:
                return METADATA_TOO_LONG;
            case BATCH_SIZE_LIMIT_EXCEEDED:
                return BATCH_SIZE_LIMIT_EXCEEDED;
            case INVALID_QUERY_RANGE:
                return INVALID_QUERY_RANGE;
            case FRACTION_DIVIDES_BY_ZERO:
                return FRACTION_DIVIDES_BY_ZERO;
            case INSUFFICIENT_PAYER_BALANCE_FOR_CUSTOM_FEE:
                return INSUFFICIENT_PAYER_BALANCE_FOR_CUSTOM_FEE;
            case CUSTOM_FEES_LIST_TOO_LONG:
                return CUSTOM_FEES_LIST_TOO_LONG;
            case INVALID_CUSTOM_FEE_COLLECTOR:
                return INVALID_CUSTOM_FEE_COLLECTOR;
            case INVALID_TOKEN_ID_IN_CUSTOM_FEES:
                return INVALID_TOKEN_ID_IN_CUSTOM_FEES;
            case TOKEN_NOT_ASSOCIATED_TO_FEE_COLLECTOR:
                return TOKEN_NOT_ASSOCIATED_TO_FEE_COLLECTOR;
            case TOKEN_MAX_SUPPLY_REACHED:
                return TOKEN_MAX_SUPPLY_REACHED;
            case SENDER_DOES_NOT_OWN_NFT_SERIAL_NO:
                return SENDER_DOES_NOT_OWN_NFT_SERIAL_NO;
            case CUSTOM_FEE_NOT_FULLY_SPECIFIED:
                return CUSTOM_FEE_NOT_FULLY_SPECIFIED;
            case CUSTOM_FEE_MUST_BE_POSITIVE:
                return CUSTOM_FEE_MUST_BE_POSITIVE;
            case TOKEN_HAS_NO_FEE_SCHEDULE_KEY:
                return TOKEN_HAS_NO_FEE_SCHEDULE_KEY;
            case CUSTOM_FEE_OUTSIDE_NUMERIC_RANGE:
                return CUSTOM_FEE_OUTSIDE_NUMERIC_RANGE;
            case ROYALTY_FRACTION_CANNOT_EXCEED_ONE:
                return ROYALTY_FRACTION_CANNOT_EXCEED_ONE;
            case FRACTIONAL_FEE_MAX_AMOUNT_LESS_THAN_MIN_AMOUNT:
                return FRACTIONAL_FEE_MAX_AMOUNT_LESS_THAN_MIN_AMOUNT;
            case CUSTOM_SCHEDULE_ALREADY_HAS_NO_FEES:
                return CUSTOM_SCHEDULE_ALREADY_HAS_NO_FEES;
            case CUSTOM_FEE_DENOMINATION_MUST_BE_FUNGIBLE_COMMON:
                return CUSTOM_FEE_DENOMINATION_MUST_BE_FUNGIBLE_COMMON;
            case CUSTOM_FRACTIONAL_FEE_ONLY_ALLOWED_FOR_FUNGIBLE_COMMON:
                return CUSTOM_FRACTIONAL_FEE_ONLY_ALLOWED_FOR_FUNGIBLE_COMMON;
            case INVALID_CUSTOM_FEE_SCHEDULE_KEY:
                return INVALID_CUSTOM_FEE_SCHEDULE_KEY;
            case INVALID_TOKEN_MINT_METADATA:
                return INVALID_TOKEN_MINT_METADATA;
            case INVALID_TOKEN_BURN_METADATA:
                return INVALID_TOKEN_BURN_METADATA;
            case CURRENT_TREASURY_STILL_OWNS_NFTS:
                return CURRENT_TREASURY_STILL_OWNS_NFTS;
            case ACCOUNT_STILL_OWNS_NFTS:
                return ACCOUNT_STILL_OWNS_NFTS;
            case TREASURY_MUST_OWN_BURNED_NFT:
                return TREASURY_MUST_OWN_BURNED_NFT;
            case ACCOUNT_DOES_NOT_OWN_WIPED_NFT:
                return ACCOUNT_DOES_NOT_OWN_WIPED_NFT;
            case ACCOUNT_AMOUNT_TRANSFERS_ONLY_ALLOWED_FOR_FUNGIBLE_COMMON:
                return ACCOUNT_AMOUNT_TRANSFERS_ONLY_ALLOWED_FOR_FUNGIBLE_COMMON;
            case MAX_NFTS_IN_PRICE_REGIME_HAVE_BEEN_MINTED:
                return MAX_NFTS_IN_PRICE_REGIME_HAVE_BEEN_MINTED;
            case PAYER_ACCOUNT_DELETED:
                return PAYER_ACCOUNT_DELETED;
            case CUSTOM_FEE_CHARGING_EXCEEDED_MAX_RECURSION_DEPTH:
                return CUSTOM_FEE_CHARGING_EXCEEDED_MAX_RECURSION_DEPTH;
            case CUSTOM_FEE_CHARGING_EXCEEDED_MAX_ACCOUNT_AMOUNTS:
                return CUSTOM_FEE_CHARGING_EXCEEDED_MAX_ACCOUNT_AMOUNTS;
            case INSUFFICIENT_SENDER_ACCOUNT_BALANCE_FOR_CUSTOM_FEE:
                return INSUFFICIENT_SENDER_ACCOUNT_BALANCE_FOR_CUSTOM_FEE;
            case SERIAL_NUMBER_LIMIT_REACHED:
                return SERIAL_NUMBER_LIMIT_REACHED;
            case CUSTOM_ROYALTY_FEE_ONLY_ALLOWED_FOR_NON_FUNGIBLE_UNIQUE:
                return CUSTOM_ROYALTY_FEE_ONLY_ALLOWED_FOR_NON_FUNGIBLE_UNIQUE;
            case NO_REMAINING_AUTOMATIC_ASSOCIATIONS:
                return NO_REMAINING_AUTOMATIC_ASSOCIATIONS;
            case EXISTING_AUTOMATIC_ASSOCIATIONS_EXCEED_GIVEN_LIMIT:
                return EXISTING_AUTOMATIC_ASSOCIATIONS_EXCEED_GIVEN_LIMIT;
            case REQUESTED_NUM_AUTOMATIC_ASSOCIATIONS_EXCEEDS_ASSOCIATION_LIMIT:
                return REQUESTED_NUM_AUTOMATIC_ASSOCIATIONS_EXCEEDS_ASSOCIATION_LIMIT;
            case TOKEN_IS_PAUSED:
                return TOKEN_IS_PAUSED;
            case TOKEN_HAS_NO_PAUSE_KEY:
                return TOKEN_HAS_NO_PAUSE_KEY;
            case INVALID_PAUSE_KEY:
                return INVALID_PAUSE_KEY;
            case FREEZE_UPDATE_FILE_DOES_NOT_EXIST:
                return FREEZE_UPDATE_FILE_DOES_NOT_EXIST;
            case FREEZE_UPDATE_FILE_HASH_DOES_NOT_MATCH:
                return FREEZE_UPDATE_FILE_HASH_DOES_NOT_MATCH;
            case NO_UPGRADE_HAS_BEEN_PREPARED:
                return NO_UPGRADE_HAS_BEEN_PREPARED;
            case NO_FREEZE_IS_SCHEDULED:
                return NO_FREEZE_IS_SCHEDULED;
            case UPDATE_FILE_HASH_CHANGED_SINCE_PREPARE_UPGRADE:
                return UPDATE_FILE_HASH_CHANGED_SINCE_PREPARE_UPGRADE;
            case FREEZE_START_TIME_MUST_BE_FUTURE:
                return FREEZE_START_TIME_MUST_BE_FUTURE;
            case PREPARED_UPDATE_FILE_IS_IMMUTABLE:
                return PREPARED_UPDATE_FILE_IS_IMMUTABLE;
            case FREEZE_ALREADY_SCHEDULED:
                return FREEZE_ALREADY_SCHEDULED;
            case FREEZE_UPGRADE_IN_PROGRESS:
                return FREEZE_UPGRADE_IN_PROGRESS;
            case UPDATE_FILE_ID_DOES_NOT_MATCH_PREPARED:
                return UPDATE_FILE_ID_DOES_NOT_MATCH_PREPARED;
            case UPDATE_FILE_HASH_DOES_NOT_MATCH_PREPARED:
                return UPDATE_FILE_HASH_DOES_NOT_MATCH_PREPARED;
            case CONSENSUS_GAS_EXHAUSTED:
                return CONSENSUS_GAS_EXHAUSTED;
            case REVERTED_SUCCESS:
                return REVERTED_SUCCESS;
            case MAX_STORAGE_IN_PRICE_REGIME_HAS_BEEN_USED:
                return MAX_STORAGE_IN_PRICE_REGIME_HAS_BEEN_USED;
            case INVALID_ALIAS_KEY:
                return INVALID_ALIAS_KEY;
            case UNEXPECTED_TOKEN_DECIMALS:
                return UNEXPECTED_TOKEN_DECIMALS;
            case INVALID_PROXY_ACCOUNT_ID:
                return INVALID_PROXY_ACCOUNT_ID;
            case INVALID_TRANSFER_ACCOUNT_ID:
                return INVALID_TRANSFER_ACCOUNT_ID;
            case INVALID_FEE_COLLECTOR_ACCOUNT_ID:
                return INVALID_FEE_COLLECTOR_ACCOUNT_ID;
            case ALIAS_IS_IMMUTABLE:
                return ALIAS_IS_IMMUTABLE;
            case SPENDER_ACCOUNT_SAME_AS_OWNER:
                return SPENDER_ACCOUNT_SAME_AS_OWNER;
            case AMOUNT_EXCEEDS_TOKEN_MAX_SUPPLY:
                return AMOUNT_EXCEEDS_TOKEN_MAX_SUPPLY;
            case NEGATIVE_ALLOWANCE_AMOUNT:
                return NEGATIVE_ALLOWANCE_AMOUNT;
            case CANNOT_APPROVE_FOR_ALL_FUNGIBLE_COMMON:
                return CANNOT_APPROVE_FOR_ALL_FUNGIBLE_COMMON;
            case SPENDER_DOES_NOT_HAVE_ALLOWANCE:
                return SPENDER_DOES_NOT_HAVE_ALLOWANCE;
            case AMOUNT_EXCEEDS_ALLOWANCE:
                return AMOUNT_EXCEEDS_ALLOWANCE;
            case MAX_ALLOWANCES_EXCEEDED:
                return MAX_ALLOWANCES_EXCEEDED;
            case EMPTY_ALLOWANCES:
                return EMPTY_ALLOWANCES;
<<<<<<< HEAD
=======
            case SPENDER_ACCOUNT_REPEATED_IN_ALLOWANCES:
                return SPENDER_ACCOUNT_REPEATED_IN_ALLOWANCES;
            case REPEATED_SERIAL_NUMS_IN_NFT_ALLOWANCES:
                return REPEATED_SERIAL_NUMS_IN_NFT_ALLOWANCES;
            case FUNGIBLE_TOKEN_IN_NFT_ALLOWANCES:
                return FUNGIBLE_TOKEN_IN_NFT_ALLOWANCES;
            case NFT_IN_FUNGIBLE_TOKEN_ALLOWANCES:
                return NFT_IN_FUNGIBLE_TOKEN_ALLOWANCES;
            case PAYER_AND_OWNER_NOT_EQUAL:
                return PAYER_AND_OWNER_NOT_EQUAL;
>>>>>>> 2ec01f3d
            case UNRECOGNIZED:
                // NOTE: Protobuf deserialization will not give us the code on the wire
                throw new IllegalArgumentException(
                    "network returned unrecognized response code; your SDK may be out of date");
        }

        // NOTE: This should be unreachable as error prone has enum exhaustiveness checking
        throw new IllegalArgumentException(
            "response code "
                + code.name()
                + " is unhandled by the SDK; update your SDK or open an issue");
    }

    @Override
    public String toString() {
        return code.name();
    }
}<|MERGE_RESOLUTION|>--- conflicted
+++ resolved
@@ -1310,9 +1310,6 @@
     /**
      * No allowances have been specified in the approval/adjust transaction.
      */
-<<<<<<< HEAD
-    EMPTY_ALLOWANCES(ResponseCodeEnum.EMPTY_ALLOWANCES);
-=======
     EMPTY_ALLOWANCES(ResponseCodeEnum.EMPTY_ALLOWANCES),
 
     /**
@@ -1341,7 +1338,6 @@
      * not the same. Currently only the owner is permitted to perform these operations.
      */
     PAYER_AND_OWNER_NOT_EQUAL(ResponseCodeEnum.PAYER_AND_OWNER_NOT_EQUAL);
->>>>>>> 2ec01f3d
 
     final ResponseCodeEnum code;
 
@@ -1859,8 +1855,6 @@
                 return MAX_ALLOWANCES_EXCEEDED;
             case EMPTY_ALLOWANCES:
                 return EMPTY_ALLOWANCES;
-<<<<<<< HEAD
-=======
             case SPENDER_ACCOUNT_REPEATED_IN_ALLOWANCES:
                 return SPENDER_ACCOUNT_REPEATED_IN_ALLOWANCES;
             case REPEATED_SERIAL_NUMS_IN_NFT_ALLOWANCES:
@@ -1871,7 +1865,6 @@
                 return NFT_IN_FUNGIBLE_TOKEN_ALLOWANCES;
             case PAYER_AND_OWNER_NOT_EQUAL:
                 return PAYER_AND_OWNER_NOT_EQUAL;
->>>>>>> 2ec01f3d
             case UNRECOGNIZED:
                 // NOTE: Protobuf deserialization will not give us the code on the wire
                 throw new IllegalArgumentException(

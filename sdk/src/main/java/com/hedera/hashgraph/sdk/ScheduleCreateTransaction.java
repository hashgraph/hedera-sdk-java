--- conflicted
+++ resolved
@@ -46,17 +46,14 @@
     private Key adminKey = null;
     private String scheduleMemo = "";
 
-<<<<<<< HEAD
     @Nullable
     private Instant expirationTime;
 
     private boolean waitForExpiry;
 
-=======
     /**
      * Constructor.
      */
->>>>>>> 16c05c92
     public ScheduleCreateTransaction() {
         defaultMaxTransactionFee = new Hbar(5);
     }

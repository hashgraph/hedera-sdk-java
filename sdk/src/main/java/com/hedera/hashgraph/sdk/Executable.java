--- conflicted
+++ resolved
@@ -1,23 +1,20 @@
 package com.hedera.hashgraph.sdk;
 
-<<<<<<< HEAD
-import java.util.concurrent.CompletableFuture;
-=======
 import io.grpc.CallOptions;
 import io.grpc.MethodDescriptor;
 import io.grpc.StatusRuntimeException;
 import io.grpc.stub.ClientCalls;
-import java8.util.concurrent.CompletableFuture;
 import org.slf4j.Logger;
 import org.slf4j.LoggerFactory;
+import net.javacrumbs.futureconverter.guavacommon.GuavaFutureUtils;
+import net.javacrumbs.futureconverter.java8common.Java8FutureUtils;
+
+import java.util.concurrent.CompletableFuture;
 
 import javax.annotation.Nullable;
 
-import static com.hedera.hashgraph.sdk.FutureConverter.toCompletableFuture;
-
 abstract class Executable<RequestT, ResponseT, O> implements WithExecute<O> {
     private static final Logger logger = LoggerFactory.getLogger(Executable.class);
->>>>>>> 101cdb01
 
     Executable() {
     }
@@ -49,9 +46,7 @@
 
         var startAt = System.nanoTime();
 
-        return toCompletableFuture(ClientCalls.futureUnaryCall(call, request)).handle((response, error) -> {
-            var latency = (double) (System.nanoTime() - startAt) / 1000000000.0;
-
+        return Java8FutureUtils.createCompletableFuture(GuavaFutureUtils.createValueSource(ClientCalls.futureUnaryCall(call, request))).handle((response, error) -> {            var latency = (double) (System.nanoTime() - startAt) / 1000000000.0;
             // Exponential back-off for Delayer: 250ms, 500ms, 1s, 2s, 4s, 8s, 16s, ...16s
             long delay = (long) Math.min(250 * Math.pow(2, attempt - 1), 16000);
 
@@ -138,9 +133,9 @@
      * when the pre-check status is {@code BUSY}.
      */
     boolean shouldRetry(Status status, ResponseT response) {
-        if(status == Status.PLATFORM_TRANSACTION_NOT_CREATED){
+        if (status == Status.PLATFORM_TRANSACTION_NOT_CREATED) {
             return true;
-        }else{
+        } else {
             return status == Status.BUSY;
         }
     }

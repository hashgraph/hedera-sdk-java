--- conflicted
+++ resolved
@@ -29,16 +29,13 @@
         builder = bodyBuilder.getFreeze().toBuilder();
     }
 
-<<<<<<< HEAD
-    @SuppressWarnings("FromTemporalAccessor")
-=======
     FreezeTransaction(com.hedera.hashgraph.sdk.proto.TransactionBody txBody) {
         super(txBody);
 
         builder = bodyBuilder.getFreeze().toBuilder();
     }
 
->>>>>>> da7c0584
+    @SuppressWarnings("FromTemporalAccessor")
     public Instant getStartTime() {
         return Instant.from(OffsetTime.of(builder.getStartHour(), builder.getStartMin(), 0, 0, ZoneOffset.UTC));
     }

--- conflicted
+++ resolved
@@ -197,8 +197,6 @@
      */
     public final ByteString evmAddress;
 
-<<<<<<< HEAD
-=======
     /**
      * A list of pending token airdrops.
      * Each pending airdrop represents a single requested transfer from a
@@ -210,7 +208,6 @@
      * available automatic association slots available or when the recipient
      * has set `receiver_sig_required`.
      */
->>>>>>> fdd2bb89
     public final List<PendingAirdropRecord> pendingAirdropRecords;
 
     TransactionRecord(

package com.hedera.hashgraph.sdk;

import com.google.common.base.MoreObjects;
import com.google.protobuf.InvalidProtocolBufferException;
import com.hedera.hashgraph.sdk.proto.CryptoGetInfoResponse;

import javax.annotation.Nullable;
import java.time.Duration;
import java.time.Instant;
import java.util.Collections;
import java.util.Arrays;
import java.util.HashMap;
import java.util.List;
import java.util.stream.Collectors;
import java.util.Map;

/**
 * Current information about an account, including the balance.
 */
public final class AccountInfo {
    /**
     * The account ID for which this information applies.
     */
    public final AccountId accountId;

    /**
     * The Contract Account ID comprising of both the contract instance and the cryptocurrency
     * account owned by the contract instance, in the format used by Solidity.
     */
    public final String contractAccountId;

    /**
     * If true, then this account has been deleted, it will disappear when it expires, and
     * all transactions for it will fail except the transaction to extend its expiration date.
     */
    public final boolean isDeleted;

    /**
     * The Account ID of the account to which this is proxy staked. If proxyAccountID is null,
     * or is an invalid account, or is an account that isn't a node, then this account is
     * automatically proxy staked to a node chosen by the network, but without earning payments.
     * If the proxyAccountID account refuses to accept proxy staking , or if it is not currently
     * running a node, then it will behave as if proxyAccountID was null.
     */
    @Nullable
    public final AccountId proxyAccountId;

    /**
     * The total proxy staked to this account.
     */
    public final Hbar proxyReceived;

    /**
     * The key for the account, which must sign in order to transfer out, or to modify the account
     * in any way other than extending its expiration date.
     */
    public final Key key;

    /**
     * The current balance of account.
     */
    public final Hbar balance;

    /**
     * The threshold amount for which an account record is created (and this account
     * charged for them) for any send/withdraw transaction.
     */
    public final Hbar sendRecordThreshold;

    /**
     * The threshold amount for which an account record is created
     * (and this account charged for them) for any transaction above this amount.
     */
    public final Hbar receiveRecordThreshold;

    /**
     * If true, no transaction can transfer to this account unless signed by this account's key.
     */
    public final boolean isReceiverSignatureRequired;

    /**
     * The time at which this account is set to expire.
     */
    public final Instant expirationTime;

    /**
     * The duration for expiration time will extend every this many seconds. If there are
     * insufficient funds, then it extends as long as possible. If it is empty when it
     * expires, then it is deleted.
     */
    public final Duration autoRenewPeriod;

    public final List<LiveHash> liveHashes;

    public final Map<TokenId, TokenRelationship> tokenRelationships;

    public final String accountMemo;

    public final long ownedNfts;

    private AccountInfo(
        AccountId accountId,
        String contractAccountId,
        boolean isDeleted,
        @Nullable AccountId proxyAccountId,
        long proxyReceived,
        Key key,
        long balance,
        long sendRecordThreshold,
        long receiveRecordThreshold,
        boolean receiverSignatureRequired,
        Instant expirationTime,
        Duration autoRenewPeriod,
        List<LiveHash> liveHashes,
        Map<TokenId, TokenRelationship> tokenRelationships,
        String accountMemo,
        long ownedNfts
    ) {
        this.accountId = accountId;
        this.contractAccountId = contractAccountId;
        this.isDeleted = isDeleted;
        this.proxyAccountId = proxyAccountId;
        this.proxyReceived = Hbar.fromTinybars(proxyReceived);
        this.key = key;
        this.balance = Hbar.fromTinybars(balance);
        this.sendRecordThreshold = Hbar.fromTinybars(sendRecordThreshold);
        this.receiveRecordThreshold = Hbar.fromTinybars(receiveRecordThreshold);
        this.isReceiverSignatureRequired = receiverSignatureRequired;
        this.expirationTime = expirationTime;
        this.autoRenewPeriod = autoRenewPeriod;
        this.liveHashes = liveHashes;
        this.tokenRelationships = Collections.unmodifiableMap(tokenRelationships);
        this.accountMemo = accountMemo;
        this.ownedNfts = ownedNfts;
    }

    static AccountInfo fromProtobuf(CryptoGetInfoResponse.AccountInfo accountInfo) {
        var accountId = AccountId.fromProtobuf(accountInfo.getAccountID());

        var proxyAccountId = accountInfo.getProxyAccountID().getAccountNum() > 0
            ? AccountId.fromProtobuf(accountInfo.getProxyAccountID())
            : null;

<<<<<<< HEAD
        var liveHashes = Arrays.stream(accountInfo.getLiveHashesList().toArray())
            .map((liveHash) -> LiveHash.fromProtobuf((com.hedera.hashgraph.sdk.proto.LiveHash)liveHash))
=======
        var liveHashes = J8Arrays.stream(accountInfo.getLiveHashesList().toArray())
            .map((liveHash) -> LiveHash.fromProtobuf((com.hedera.hashgraph.sdk.proto.LiveHash) liveHash))
>>>>>>> f36a5ffd
            .collect(Collectors.toList());

        Map<TokenId, TokenRelationship> relationships = new HashMap<>();

        for (com.hedera.hashgraph.sdk.proto.TokenRelationship relationship : accountInfo.getTokenRelationshipsList()) {
            TokenId tokenId = TokenId.fromProtobuf(relationship.getTokenId());
            relationships.put(tokenId, TokenRelationship.fromProtobuf(relationship));
        }

        return new AccountInfo(
            accountId,
            accountInfo.getContractAccountID(),
            accountInfo.getDeleted(),
            proxyAccountId,
            accountInfo.getProxyReceived(),
            Key.fromProtobufKey(accountInfo.getKey()),
            accountInfo.getBalance(),
            accountInfo.getGenerateSendRecordThreshold(),
            accountInfo.getGenerateReceiveRecordThreshold(),
            accountInfo.getReceiverSigRequired(),
            InstantConverter.fromProtobuf(accountInfo.getExpirationTime()),
            DurationConverter.fromProtobuf(accountInfo.getAutoRenewPeriod()),
            liveHashes,
            relationships,
            accountInfo.getMemo(),
            accountInfo.getOwnedNfts()
        );
    }

    public static AccountInfo fromBytes(byte[] bytes) throws InvalidProtocolBufferException {
        return fromProtobuf(CryptoGetInfoResponse.AccountInfo.parseFrom(bytes).toBuilder().build());
    }

    CryptoGetInfoResponse.AccountInfo toProtobuf() {
<<<<<<< HEAD
        var hashes = Arrays.stream(liveHashes.toArray())
            .map((liveHash) -> ((LiveHash)liveHash).toProtobuf())
=======
        var hashes = J8Arrays.stream(liveHashes.toArray())
            .map((liveHash) -> ((LiveHash) liveHash).toProtobuf())
>>>>>>> f36a5ffd
            .collect(Collectors.toList());

        var accountInfoBuilder = CryptoGetInfoResponse.AccountInfo.newBuilder()
            .setAccountID(accountId.toProtobuf())
            .setDeleted(isDeleted)
            .setProxyReceived(proxyReceived.toTinybars())
            .setKey(key.toProtobufKey())
            .setBalance(balance.toTinybars())
            .setGenerateSendRecordThreshold(sendRecordThreshold.toTinybars())
            .setGenerateReceiveRecordThreshold(receiveRecordThreshold.toTinybars())
            .setReceiverSigRequired(isReceiverSignatureRequired)
            .setExpirationTime(InstantConverter.toProtobuf(expirationTime))
            .setAutoRenewPeriod(DurationConverter.toProtobuf(autoRenewPeriod))
            .addAllLiveHashes(hashes)
            .setMemo(accountMemo)
            .setOwnedNfts(ownedNfts);

        if (contractAccountId != null) {
            accountInfoBuilder.setContractAccountID(contractAccountId);
        }

        if (proxyAccountId != null) {
            accountInfoBuilder.setProxyAccountID(proxyAccountId.toProtobuf());
        }

        return accountInfoBuilder.build();
    }

    @Override
    public String toString() {
        return MoreObjects.toStringHelper(this)
            .add("accountId", accountId)
            .add("contractAccountId", contractAccountId)
            .add("deleted", isDeleted)
            .add("proxyAccountId", proxyAccountId)
            .add("proxyReceived", proxyReceived)
            .add("key", key)
            .add("balance", balance)
            .add("sendRecordThreshold", sendRecordThreshold)
            .add("receiveRecordThreshold", receiveRecordThreshold)
            .add("receiverSignatureRequired", isReceiverSignatureRequired)
            .add("expirationTime", expirationTime)
            .add("autoRenewPeriod", autoRenewPeriod)
            .add("liveHashes", liveHashes)
            .add("tokenRelationships", tokenRelationships)
            .add("accountMemo", accountMemo)
            .add("ownedNfts", ownedNfts)
            .toString();
    }

    public byte[] toBytes() {
        return toProtobuf().toByteArray();
    }
}<|MERGE_RESOLUTION|>--- conflicted
+++ resolved
@@ -141,13 +141,8 @@
             ? AccountId.fromProtobuf(accountInfo.getProxyAccountID())
             : null;
 
-<<<<<<< HEAD
         var liveHashes = Arrays.stream(accountInfo.getLiveHashesList().toArray())
-            .map((liveHash) -> LiveHash.fromProtobuf((com.hedera.hashgraph.sdk.proto.LiveHash)liveHash))
-=======
-        var liveHashes = J8Arrays.stream(accountInfo.getLiveHashesList().toArray())
             .map((liveHash) -> LiveHash.fromProtobuf((com.hedera.hashgraph.sdk.proto.LiveHash) liveHash))
->>>>>>> f36a5ffd
             .collect(Collectors.toList());
 
         Map<TokenId, TokenRelationship> relationships = new HashMap<>();
@@ -182,13 +177,8 @@
     }
 
     CryptoGetInfoResponse.AccountInfo toProtobuf() {
-<<<<<<< HEAD
         var hashes = Arrays.stream(liveHashes.toArray())
-            .map((liveHash) -> ((LiveHash)liveHash).toProtobuf())
-=======
-        var hashes = J8Arrays.stream(liveHashes.toArray())
             .map((liveHash) -> ((LiveHash) liveHash).toProtobuf())
->>>>>>> f36a5ffd
             .collect(Collectors.toList());
 
         var accountInfoBuilder = CryptoGetInfoResponse.AccountInfo.newBuilder()

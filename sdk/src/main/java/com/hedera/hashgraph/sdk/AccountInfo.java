package com.hedera.hashgraph.sdk;

import com.google.common.base.MoreObjects;
import com.google.protobuf.InvalidProtocolBufferException;
import com.hedera.hashgraph.sdk.proto.CryptoGetInfoResponse;

import javax.annotation.Nullable;
import java.time.Duration;
import java.time.Instant;
import java.util.Collections;
import java.util.Arrays;
import java.util.HashMap;
import java.util.List;
import java.util.stream.Collectors;
import java.util.Map;

/**
 * Current information about an account, including the balance.
 */
public final class AccountInfo {
    /**
     * The account ID for which this information applies.
     */
    public final AccountId accountId;

    /**
     * The Contract Account ID comprising of both the contract instance and the cryptocurrency
     * account owned by the contract instance, in the format used by Solidity.
     */
    public final String contractAccountId;

    /**
     * If true, then this account has been deleted, it will disappear when it expires, and
     * all transactions for it will fail except the transaction to extend its expiration date.
     */
    public final boolean isDeleted;

    /**
     * The Account ID of the account to which this is proxy staked. If proxyAccountID is null,
     * or is an invalid account, or is an account that isn't a node, then this account is
     * automatically proxy staked to a node chosen by the network, but without earning payments.
     * If the proxyAccountID account refuses to accept proxy staking , or if it is not currently
     * running a node, then it will behave as if proxyAccountID was null.
     */
    @Nullable
    public final AccountId proxyAccountId;

    /**
     * The total proxy staked to this account.
     */
    public final Hbar proxyReceived;

    /**
     * The key for the account, which must sign in order to transfer out, or to modify the account
     * in any way other than extending its expiration date.
     */
    public final Key key;

    /**
     * The current balance of account.
     */
    public final Hbar balance;

    /**
     * The threshold amount for which an account record is created (and this account
     * charged for them) for any send/withdraw transaction.
     */
    public final Hbar sendRecordThreshold;

    /**
     * The threshold amount for which an account record is created
     * (and this account charged for them) for any transaction above this amount.
     */
    public final Hbar receiveRecordThreshold;

    /**
     * If true, no transaction can transfer to this account unless signed by this account's key.
     */
    public final boolean isReceiverSignatureRequired;

    /**
     * The time at which this account is set to expire.
     */
    public final Instant expirationTime;

    /**
     * The duration for expiration time will extend every this many seconds. If there are
     * insufficient funds, then it extends as long as possible. If it is empty when it
     * expires, then it is deleted.
     */
    public final Duration autoRenewPeriod;

    public final List<LiveHash> liveHashes;

    public final Map<TokenId, TokenRelationship> tokenRelationships;

    public final String accountMemo;

    public final long ownedNfts;

    private AccountInfo(
        AccountId accountId,
        String contractAccountId,
        boolean isDeleted,
        @Nullable AccountId proxyAccountId,
        long proxyReceived,
        Key key,
        long balance,
        long sendRecordThreshold,
        long receiveRecordThreshold,
        boolean receiverSignatureRequired,
        Instant expirationTime,
        Duration autoRenewPeriod,
        List<LiveHash> liveHashes,
        Map<TokenId, TokenRelationship> tokenRelationships,
        String accountMemo,
        long ownedNfts
    ) {
        this.accountId = accountId;
        this.contractAccountId = contractAccountId;
        this.isDeleted = isDeleted;
        this.proxyAccountId = proxyAccountId;
        this.proxyReceived = Hbar.fromTinybars(proxyReceived);
        this.key = key;
        this.balance = Hbar.fromTinybars(balance);
        this.sendRecordThreshold = Hbar.fromTinybars(sendRecordThreshold);
        this.receiveRecordThreshold = Hbar.fromTinybars(receiveRecordThreshold);
        this.isReceiverSignatureRequired = receiverSignatureRequired;
        this.expirationTime = expirationTime;
        this.autoRenewPeriod = autoRenewPeriod;
        this.liveHashes = liveHashes;
        this.tokenRelationships = Collections.unmodifiableMap(tokenRelationships);
        this.accountMemo = accountMemo;
        this.ownedNfts = ownedNfts;
    }

    static AccountInfo fromProtobuf(CryptoGetInfoResponse.AccountInfo accountInfo) {
        var accountId = AccountId.fromProtobuf(accountInfo.getAccountID());

        var proxyAccountId = accountInfo.getProxyAccountID().getAccountNum() > 0
            ? AccountId.fromProtobuf(accountInfo.getProxyAccountID())
            : null;

<<<<<<< HEAD
        var liveHashes = Arrays.stream(accountInfo.getLiveHashesList().toArray())
            .map((liveHash) -> LiveHash.fromProtobuf((com.hedera.hashgraph.sdk.proto.LiveHash)liveHash, networkName))
=======
        var liveHashes = J8Arrays.stream(accountInfo.getLiveHashesList().toArray())
            .map((liveHash) -> LiveHash.fromProtobuf((com.hedera.hashgraph.sdk.proto.LiveHash)liveHash))
>>>>>>> 78de3a48
            .collect(Collectors.toList());

        Map<TokenId, TokenRelationship> relationships = new HashMap<>();

        for (com.hedera.hashgraph.sdk.proto.TokenRelationship relationship : accountInfo.getTokenRelationshipsList()) {
            TokenId tokenId = TokenId.fromProtobuf(relationship.getTokenId());
            relationships.put(tokenId, TokenRelationship.fromProtobuf(relationship));
        }

        return new AccountInfo(
            accountId,
            accountInfo.getContractAccountID(),
            accountInfo.getDeleted(),
            proxyAccountId,
            accountInfo.getProxyReceived(),
            Key.fromProtobufKey(accountInfo.getKey()),
            accountInfo.getBalance(),
            accountInfo.getGenerateSendRecordThreshold(),
            accountInfo.getGenerateReceiveRecordThreshold(),
            accountInfo.getReceiverSigRequired(),
            InstantConverter.fromProtobuf(accountInfo.getExpirationTime()),
            DurationConverter.fromProtobuf(accountInfo.getAutoRenewPeriod()),
            liveHashes,
            relationships,
            accountInfo.getMemo(),
            accountInfo.getOwnedNfts()
        );
    }

    public static AccountInfo fromBytes(byte[] bytes) throws InvalidProtocolBufferException {
        return fromProtobuf(CryptoGetInfoResponse.AccountInfo.parseFrom(bytes).toBuilder().build());
    }

    CryptoGetInfoResponse.AccountInfo toProtobuf() {
        var hashes = Arrays.stream(liveHashes.toArray())
            .map((liveHash) -> ((LiveHash)liveHash).toProtobuf())
            .collect(Collectors.toList());

        var accountInfoBuilder = CryptoGetInfoResponse.AccountInfo.newBuilder()
            .setAccountID(accountId.toProtobuf())
            .setDeleted(isDeleted)
            .setProxyReceived(proxyReceived.toTinybars())
            .setKey(key.toProtobufKey())
            .setBalance(balance.toTinybars())
            .setGenerateSendRecordThreshold(sendRecordThreshold.toTinybars())
            .setGenerateReceiveRecordThreshold(receiveRecordThreshold.toTinybars())
            .setReceiverSigRequired(isReceiverSignatureRequired)
            .setExpirationTime(InstantConverter.toProtobuf(expirationTime))
            .setAutoRenewPeriod(DurationConverter.toProtobuf(autoRenewPeriod))
            .addAllLiveHashes(hashes)
            .setMemo(accountMemo)
            .setOwnedNfts(ownedNfts);

        if (contractAccountId != null) {
            accountInfoBuilder.setContractAccountID(contractAccountId);
        }

        if (proxyAccountId != null) {
            accountInfoBuilder.setProxyAccountID(proxyAccountId.toProtobuf());
        }

        return accountInfoBuilder.build();
    }

    @Override
    public String toString() {
        return MoreObjects.toStringHelper(this)
            .add("accountId", accountId)
            .add("contractAccountId", contractAccountId)
            .add("deleted", isDeleted)
            .add("proxyAccountId", proxyAccountId)
            .add("proxyReceived", proxyReceived)
            .add("key", key)
            .add("balance", balance)
            .add("sendRecordThreshold", sendRecordThreshold)
            .add("receiveRecordThreshold", receiveRecordThreshold)
            .add("receiverSignatureRequired", isReceiverSignatureRequired)
            .add("expirationTime", expirationTime)
            .add("autoRenewPeriod", autoRenewPeriod)
            .add("liveHashes", liveHashes)
            .add("tokenRelationships", tokenRelationships)
            .add("accountMemo", accountMemo)
            .add("ownedNfts", ownedNfts)
            .toString();
    }

    public byte[] toBytes() {
        return toProtobuf().toByteArray();
    }
}<|MERGE_RESOLUTION|>--- conflicted
+++ resolved
@@ -141,13 +141,8 @@
             ? AccountId.fromProtobuf(accountInfo.getProxyAccountID())
             : null;
 
-<<<<<<< HEAD
         var liveHashes = Arrays.stream(accountInfo.getLiveHashesList().toArray())
-            .map((liveHash) -> LiveHash.fromProtobuf((com.hedera.hashgraph.sdk.proto.LiveHash)liveHash, networkName))
-=======
-        var liveHashes = J8Arrays.stream(accountInfo.getLiveHashesList().toArray())
             .map((liveHash) -> LiveHash.fromProtobuf((com.hedera.hashgraph.sdk.proto.LiveHash)liveHash))
->>>>>>> 78de3a48
             .collect(Collectors.toList());
 
         Map<TokenId, TokenRelationship> relationships = new HashMap<>();

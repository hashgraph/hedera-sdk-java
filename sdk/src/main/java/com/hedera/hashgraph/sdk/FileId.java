--- conflicted
+++ resolved
@@ -107,7 +107,6 @@
         return EntityIdHelper.fromString(id, FileId::new);
     }
 
-<<<<<<< HEAD
     /**
      * Assign the file id from a byte array.
      *
@@ -115,58 +114,41 @@
      * @return                          the file id object
      * @throws InvalidProtocolBufferException
      */
-=======
-    //Construct a file ID from bytes
->>>>>>> 50cb5db2
     public static FileId fromBytes(byte[] bytes) throws InvalidProtocolBufferException {
         return fromProtobuf(FileID.parseFrom(bytes).toBuilder().build());
     }
 
-<<<<<<< HEAD
     /**
      * Create a file id object from a protobuf.
      *
      * @param fileId                    the protobuf
      * @return                          the file id object
      */
-=======
->>>>>>> 50cb5db2
     static FileId fromProtobuf(FileID fileId) {
         Objects.requireNonNull(fileId);
         return new FileId(fileId.getShardNum(), fileId.getRealmNum(), fileId.getFileNum());
     }
 
-<<<<<<< HEAD
     /**
      * Create a file id object from a solidity address.
      *
      * @param address                   the solidity address
      * @return                          the file id object
      */
-=======
-    //Construct a file ID from solidity
->>>>>>> 50cb5db2
     public static FileId fromSolidityAddress(String address) {
         return EntityIdHelper.fromSolidityAddress(address, FileId::new);
     }
 
-<<<<<<< HEAD
     /**
      * @return                          the string representation of file id
      */
-=======
-    //Construct a solidity address from a file ID
->>>>>>> 50cb5db2
     public String toSolidityAddress() {
         return EntityIdHelper.toSolidityAddress(shard, realm, num);
     }
 
-<<<<<<< HEAD
     /**
       * @return                         protobuf representing the file id
      */
-=======
->>>>>>> 50cb5db2
     FileID toProtobuf() {
         return FileID.newBuilder()
             .setShardNum(shard)

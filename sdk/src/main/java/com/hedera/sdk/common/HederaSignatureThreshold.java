package com.hedera.sdk.common;

import com.hedera.sdk.common.HederaSignature;
import com.hederahashgraph.api.proto.java.Signature;
import com.hederahashgraph.api.proto.java.SignatureList;
import com.hederahashgraph.api.proto.java.ThresholdSignature;

import java.io.Serializable;
import java.util.ArrayList;
import java.util.List;

import org.slf4j.Logger;
import org.slf4j.LoggerFactory;

/**
 * A signature corresponding to a ThresholdKey. For an N-of-M threshold key,
 * this is a list of M signatures, at least N of which must be non-null.
 *
 */
public class HederaSignatureThreshold implements Serializable {
	final Logger logger = LoggerFactory.getLogger(HederaSignatureThreshold.class);
	private static final long serialVersionUID = 1;
	/**
	 * The list of {@link HederaSignature} initially empty
	 */
	public List<HederaSignature> signatures = new ArrayList<HederaSignature>();
	/**
	 * Default constructor
	 */
	public HederaSignatureThreshold() {
<<<<<<< HEAD
		
		
=======


>>>>>>> 7c44335f
	}
	/**
	 * Constructs from a List of {@link HederaSignature}
	 * @param signatures List of {@link HederaSignature}
	 */
	public HederaSignatureThreshold(List<HederaSignature> signatures) {

<<<<<<< HEAD
   	
=======

>>>>>>> 7c44335f
		
		for (HederaSignature hederaSignature : signatures) {
			this.signatures.add(hederaSignature);
		}
<<<<<<< HEAD
		
=======

>>>>>>> 7c44335f
	}
	/**
	 * Constructs from a {@link ThresholdSignature} protobuf
	 * @param thresholdSignature threshold signature in protobuf
	 */
	public HederaSignatureThreshold(ThresholdSignature thresholdSignature) {
<<<<<<< HEAD
		
=======

>>>>>>> 7c44335f
		// convert a protobuf payload into class data
		this.signatures.clear();
		
		SignatureList protoSigs = thresholdSignature.getSigs();

		for (Signature signature : protoSigs.getSigsList()) {
			this.signatures.add(new HederaSignature(signature));
		}
<<<<<<< HEAD
		
=======

>>>>>>> 7c44335f
	}
	/**
	 * Gets the {@link ThresholdSignature} protobuf for this object
	 * @return {@link ThresholdSignature}
	 */
	public ThresholdSignature getProtobuf() {
<<<<<<< HEAD
		
=======

>>>>>>> 7c44335f
		// Generates the protobuf payload for this class
		ThresholdSignature.Builder signaturesProtobuf = ThresholdSignature.newBuilder();
		SignatureList protoKeyList;
		
		if (!this.signatures.isEmpty()) {
			protoKeyList = Utilities.getProtoSignatureList(this.signatures);
			signaturesProtobuf.setSigs(protoKeyList);
		} else {
<<<<<<< HEAD
			
			return null;
		}
		
		
=======

			return null;
		}
		

>>>>>>> 7c44335f
		return signaturesProtobuf.build();
	}
	/**
	 * Adds a {@link HederaSignature} to the list
	 * @param signature the signature to delete
	 */
	public void addSignature(HederaSignature signature) {
<<<<<<< HEAD
		
		this.signatures.add(signature);
		
=======

		this.signatures.add(signature);

>>>>>>> 7c44335f
	}
	/**
	 * Deletes a {@link HederaSignature} from the list
	 * @param signature the signature to delete
	 * @return true if found and deleted
	 */
	public boolean deleteSignature(HederaSignature signature) {
<<<<<<< HEAD
		
=======

>>>>>>> 7c44335f
		return this.signatures.remove(signature);
	}
}<|MERGE_RESOLUTION|>--- conflicted
+++ resolved
@@ -28,13 +28,8 @@
 	 * Default constructor
 	 */
 	public HederaSignatureThreshold() {
-<<<<<<< HEAD
-		
-		
-=======
 
 
->>>>>>> 7c44335f
 	}
 	/**
 	 * Constructs from a List of {@link HederaSignature}
@@ -42,76 +37,48 @@
 	 */
 	public HederaSignatureThreshold(List<HederaSignature> signatures) {
 
-<<<<<<< HEAD
-   	
-=======
 
->>>>>>> 7c44335f
-		
+
 		for (HederaSignature hederaSignature : signatures) {
 			this.signatures.add(hederaSignature);
 		}
-<<<<<<< HEAD
-		
-=======
 
->>>>>>> 7c44335f
 	}
 	/**
 	 * Constructs from a {@link ThresholdSignature} protobuf
 	 * @param thresholdSignature threshold signature in protobuf
 	 */
 	public HederaSignatureThreshold(ThresholdSignature thresholdSignature) {
-<<<<<<< HEAD
-		
-=======
 
->>>>>>> 7c44335f
 		// convert a protobuf payload into class data
 		this.signatures.clear();
-		
+
 		SignatureList protoSigs = thresholdSignature.getSigs();
 
 		for (Signature signature : protoSigs.getSigsList()) {
 			this.signatures.add(new HederaSignature(signature));
 		}
-<<<<<<< HEAD
-		
-=======
 
->>>>>>> 7c44335f
 	}
 	/**
 	 * Gets the {@link ThresholdSignature} protobuf for this object
 	 * @return {@link ThresholdSignature}
 	 */
 	public ThresholdSignature getProtobuf() {
-<<<<<<< HEAD
-		
-=======
 
->>>>>>> 7c44335f
 		// Generates the protobuf payload for this class
 		ThresholdSignature.Builder signaturesProtobuf = ThresholdSignature.newBuilder();
 		SignatureList protoKeyList;
-		
+
 		if (!this.signatures.isEmpty()) {
 			protoKeyList = Utilities.getProtoSignatureList(this.signatures);
 			signaturesProtobuf.setSigs(protoKeyList);
 		} else {
-<<<<<<< HEAD
-			
-			return null;
-		}
-		
-		
-=======
 
 			return null;
 		}
-		
 
->>>>>>> 7c44335f
+
 		return signaturesProtobuf.build();
 	}
 	/**
@@ -119,15 +86,9 @@
 	 * @param signature the signature to delete
 	 */
 	public void addSignature(HederaSignature signature) {
-<<<<<<< HEAD
-		
-		this.signatures.add(signature);
-		
-=======
 
 		this.signatures.add(signature);
 
->>>>>>> 7c44335f
 	}
 	/**
 	 * Deletes a {@link HederaSignature} from the list
@@ -135,11 +96,7 @@
 	 * @return true if found and deleted
 	 */
 	public boolean deleteSignature(HederaSignature signature) {
-<<<<<<< HEAD
-		
-=======
 
->>>>>>> 7c44335f
 		return this.signatures.remove(signature);
 	}
 }
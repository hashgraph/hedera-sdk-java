--- conflicted
+++ resolved
@@ -12,9 +12,9 @@
 import org.slf4j.Logger;
 import org.slf4j.LoggerFactory;
 /**
- * A set of public keys that are used together to form a threshold signature. 
- * If the threshold is N and there are M keys, then this is an N of M threshold signature. 
- * If an account is associated with ThresholdKeys, then a transaction to move cryptocurrency out of it must be signed by a list of M signatures, 
+ * A set of public keys that are used together to form a threshold signature.
+ * If the threshold is N and there are M keys, then this is an N of M threshold signature.
+ * If an account is associated with ThresholdKeys, then a transaction to move cryptocurrency out of it must be signed by a list of M signatures,
  * where at most M-N of them are blank, and the other at least N of them are valid signatures corresponding to at least N of the public keys listed here.
  */
 public class HederaKeyThreshold implements Serializable {
@@ -28,20 +28,15 @@
 	public int threshold;
 	/**
 	 * The List of {@link HederaKeyPair}
-	 * initially empty 
+	 * initially empty
 	 */
 	public List<HederaKeyPair> keys  = new ArrayList<HederaKeyPair>();
 	/**
 	 * Default constructor
 	 */
 	public HederaKeyThreshold() {
-<<<<<<< HEAD
-	   	
-	   	
-=======
 
 
->>>>>>> 7c44335f
 	}
 	/**
 	 * Constructs from a threshold and List of {@link HederaKeyPair}
@@ -49,11 +44,7 @@
 	 * @param keys the List of {@link HederaKeyPair}
 	 */
 	public HederaKeyThreshold(int threshold, List<HederaKeyPair> keys) {
-<<<<<<< HEAD
-	   	
-=======
 
->>>>>>> 7c44335f
 
 	   	if (keys != null) {
 		   	for (HederaKeyPair hederaKey : keys) {
@@ -61,69 +52,46 @@
 			}
 	   	}
 		this.threshold = threshold;
-<<<<<<< HEAD
-	   	
-=======
 
->>>>>>> 7c44335f
 	}
 	/**
-	 * Constructs from a {@link ThresholdKey} protobuf 
+	 * Constructs from a {@link ThresholdKey} protobuf
 	 * @param protobufKey the keys
 	 */
 	public HederaKeyThreshold(ThresholdKey protobufKey) {
-<<<<<<< HEAD
-	   	
-=======
 
->>>>>>> 7c44335f
 
 	   	// convert a protobuf payload into class data
 		this.threshold = protobufKey.getThreshold();
 		this.keys.clear();
 		KeyList protoKeys = protobufKey.getKeys();
-		
+
 		for (Key key : protoKeys.getKeysList()) {
 			this.keys.add(new HederaKeyPair(key));
 		}
-<<<<<<< HEAD
-	   	
-=======
 
->>>>>>> 7c44335f
 	}
 	/**
-	 * Gets the protobuf {@link ThresholdKey} for the key 
+	 * Gets the protobuf {@link ThresholdKey} for the key
 	 * @return {@link ThresholdKey}
 	 */
 	public ThresholdKey getProtobuf() {
-<<<<<<< HEAD
-	   	
-=======
 
->>>>>>> 7c44335f
 		// Generates the protobuf payload for this class
 		ThresholdKey.Builder keysProtobuf = ThresholdKey.newBuilder();
 		keysProtobuf.setThreshold(this.threshold);
-		
+
 		KeyList protoKeyList;
-		
+
 		if (!this.keys.isEmpty()) {
 			protoKeyList = Utilities.getProtoKeyList(this.keys);
 			keysProtobuf.setKeys(protoKeyList);
 		}
 		else {
-<<<<<<< HEAD
-			
-			return null;
-		}
-	   	
-=======
 
 			return null;
 		}
 
->>>>>>> 7c44335f
 		return keysProtobuf.build();
 	}
 	/**
@@ -131,15 +99,9 @@
 	 * @param key a {@link HederaKeyPair}
 	 */
 	public void addKey(HederaKeyPair key) {
-<<<<<<< HEAD
-	   	
-		this.keys.add(key);
-	   	
-=======
 
 		this.keys.add(key);
 
->>>>>>> 7c44335f
 	}
 	/**
 	 * Deletes a key from the list
@@ -147,13 +109,8 @@
 	 * @return true if found and successfully deleted
 	 */
 	public boolean deleteKey(HederaKeyPair key) {
-<<<<<<< HEAD
-	   	
-	   	
-=======
 
 
->>>>>>> 7c44335f
 		return this.keys.remove(key);
 	}
 	/**
@@ -162,11 +119,7 @@
 	 */
 	@SuppressWarnings("unchecked")
 	public JSONObject JSON() {
-<<<<<<< HEAD
-	   	
-=======
 
->>>>>>> 7c44335f
 
 	   	JSONObject jsonKey = new JSONObject();
 	   	jsonKey.put(JSON_THRESHOLD, this.threshold);
@@ -175,15 +128,11 @@
 		for (HederaKeyPair hederaKey : this.keys) {
 			jsonKeys.add(hederaKey.JSON());
 		}
-	   	
+
 		jsonKey.put(JSON_KEYS, jsonKeys);
-	   	
-<<<<<<< HEAD
-		
-=======
 
->>>>>>> 7c44335f
-		
+
+
 		return jsonKey;
 	}
 	/**
@@ -191,13 +140,8 @@
 	 * @return {@link String}
 	 */
 	public String JSONString() {
-<<<<<<< HEAD
-	   	
-	   	
-=======
 
 
->>>>>>> 7c44335f
 		return JSON().toJSONString();
 	}
 	/**
@@ -205,26 +149,22 @@
 	 * @param jsonKey the {@link JSONObject} to populate this object with
 	 */
 	public void fromJSON(JSONObject jsonKey) {
-<<<<<<< HEAD
-	   	
-=======
 
->>>>>>> 7c44335f
 		// delete all keys
 		this.keys.clear();
 		// add keys from json array
-		
+
 		if (jsonKey.containsKey(JSON_THRESHOLD)) {
 			//long tempThreshold = (long) ;
 			this.threshold = (int) jsonKey.get(JSON_THRESHOLD); //oIntExact(tempThreshold);
 		} else {
 			this.threshold = 0;
 		}
-		
+
 		if (jsonKey.containsKey(JSON_KEYS)) {
 			JSONArray keys = new JSONArray();
 			keys = (JSONArray) jsonKey.get(JSON_KEYS);
-			
+
 			for (int i=0; i < keys.size(); i++) {
 				HederaKeyPair key = new HederaKeyPair();
 				JSONObject oneKey = new JSONObject();
@@ -233,10 +173,6 @@
 				this.addKey(key);
 			}
 		}
-<<<<<<< HEAD
-	   	
-=======
 
->>>>>>> 7c44335f
 	}
 }
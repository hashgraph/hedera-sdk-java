--- conflicted
+++ resolved
@@ -38,43 +38,30 @@
 	 * initially null
 	 */
 	public HederaContractID contractID = null;
-	
+
 	/**
 	 * Default constructor
 	 */
 	public HederaTransactionReceipt() {
-<<<<<<< HEAD
-	   	
-	   	
-=======
 
 
->>>>>>> 7c44335f
 	}
 	/**
 	 * Constructs from a transaction status, account id, file id and contract id
-	 * @param nodePrecheck a {@link HederaPrecheckResult} 
+	 * @param nodePrecheck a {@link HederaPrecheckResult}
 	 * @param transactionStatus a {@link HederaTransactionStatus}
 	 * @param accountID a {@link HederaAccountID}
 	 * @param fileID a {@link HederaFileID}
 	 * @param contractID a {@link HederaContractID}
 	 */
-	public HederaTransactionReceipt(ResponseCodeEnum nodePrecheck, ResponseCodeEnum transactionStatus, HederaAccountID accountID, HederaFileID fileID, HederaContractID contractID) { 
-<<<<<<< HEAD
-	   	
-=======
+	public HederaTransactionReceipt(ResponseCodeEnum nodePrecheck, ResponseCodeEnum transactionStatus, HederaAccountID accountID, HederaFileID fileID, HederaContractID contractID) {
 
->>>>>>> 7c44335f
 	   	this.transactionStatus = transactionStatus;
 	   	this.nodePrecheck = nodePrecheck;
 	   	this.accountID = accountID;
 	   	this.fileID = fileID;
 	   	this.contractID = contractID;
-<<<<<<< HEAD
-	   	
-=======
 
->>>>>>> 7c44335f
 	}
 
 	/**
@@ -84,37 +71,25 @@
 	 * @param fileID a {@link HederaFileID}
 	 * @param contractID a {@link HederaContractID}
 	 */
-	public HederaTransactionReceipt(ResponseCodeEnum transactionStatus, HederaAccountID accountID, HederaFileID fileID, HederaContractID contractID) { 
-<<<<<<< HEAD
-	   	
-=======
+	public HederaTransactionReceipt(ResponseCodeEnum transactionStatus, HederaAccountID accountID, HederaFileID fileID, HederaContractID contractID) {
 
->>>>>>> 7c44335f
 	   	this.transactionStatus = transactionStatus;
 	   	this.accountID = accountID;
 	   	this.fileID = fileID;
 	   	this.contractID = contractID;
-<<<<<<< HEAD
-	   	
-=======
 
->>>>>>> 7c44335f
 	}
-	
+
 	/**
 	 * Construct from a {@link TransactionGetReceiptResponse} protobuf stream
 	 * @param receiptResponse the {@link TransactionGetReceiptResponse}
 	 */
 	public HederaTransactionReceipt(TransactionGetReceiptResponse receiptResponse) {
-<<<<<<< HEAD
-	   	
-=======
 
->>>>>>> 7c44335f
-	   	
+
 		this.nodePrecheck = receiptResponse.getHeader().getNodeTransactionPrecheckCode();
 		this.transactionStatus = receiptResponse.getReceipt().getStatus();
-		   	
+
 	   	if (receiptResponse.getReceipt().hasAccountID()) {
 		   	this.accountID = new HederaAccountID(receiptResponse.getReceipt().getAccountID());
 	   	} else {
@@ -128,25 +103,17 @@
 	   	if (receiptResponse.getReceipt().hasContractID()) {
 	   		this.contractID = new HederaContractID(receiptResponse.getReceipt().getContractID());
 	   	}
-<<<<<<< HEAD
-	   	
-=======
 
->>>>>>> 7c44335f
 	}
 	/**
 	 * Construct from a {@link TransactionReceipt} protobuf stream
 	 * @param receipt the {@link TransactionReceipt}
 	 */
 	public HederaTransactionReceipt(TransactionReceipt receipt) {
-<<<<<<< HEAD
-	   	
-=======
 
->>>>>>> 7c44335f
-	   	
+
 	   	this.transactionStatus = receipt.getStatus();
-	   	
+
 	   	if (receipt.hasAccountID()) {
 		   	this.accountID = new HederaAccountID(receipt.getAccountID());
 	   	} else {
@@ -160,26 +127,18 @@
 	   	if (receipt.hasContractID()) {
 	   		this.contractID = new HederaContractID(receipt.getContractID());
 	   	}
-<<<<<<< HEAD
-	   	
-=======
 
->>>>>>> 7c44335f
 	}
 
 	/**
 	 * Generate a {@link TransactionReceipt} protobuf payload for this object
-	 * @return {@link TransactionReceipt}  
+	 * @return {@link TransactionReceipt}
 	 */
 	public TransactionReceipt getProtobuf() {
-<<<<<<< HEAD
-	   	
-=======
 
->>>>>>> 7c44335f
-		
+
 		TransactionReceipt.Builder transactionReceipt = TransactionReceipt.newBuilder();
-		
+
 		if (this.accountID != null) {
 			transactionReceipt.setAccountID(this.accountID.getProtobuf());
 		}
@@ -191,20 +150,16 @@
 		}
 
    		transactionReceipt.setStatus(this.transactionStatus);
-		
-<<<<<<< HEAD
-	   	
-=======
 
->>>>>>> 7c44335f
+
 
 		return transactionReceipt.build();
 	}
-	/** 
+	/**
 	 * Gets a receipt for a given transaction ID
 	 * @param transactionID the transactionID
 	 * @param node the node
-	 * @throws InterruptedException in the event of a node communication failure 
+	 * @throws InterruptedException in the event of a node communication failure
 	 */
 	public HederaTransactionReceipt(HederaTransactionID transactionID, HederaNode node) throws InterruptedException {
 

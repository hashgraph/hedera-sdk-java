--- conflicted
+++ resolved
@@ -164,12 +164,7 @@
 	 * @param transactionID the transaction ID against which to get the record
 	 * @param queryFee the fee being paid for the query
 	 * @param txQueryDefaults - default parameters for running the query (inc. node)
-<<<<<<< HEAD
-	 * @throws Exception
-=======
 	 * @throws Exception in the event of an error 
->>>>>>> 0f0fab04
-	 */
 	public HederaTransactionRecord(HederaTransactionID transactionID, long queryFee, HederaTransactionAndQueryDefaults txQueryDefaults) throws Exception {
 		HederaTransaction transaction = new HederaTransaction();
 		HederaTransaction payment = new HederaTransaction(txQueryDefaults, queryFee);

package com.hedera.sdk.common;

import java.io.Serializable;
import java.util.ArrayList;
import java.util.List;
import org.slf4j.LoggerFactory;
import com.google.protobuf.ByteString;
import com.hedera.sdk.account.HederaAccountAmount;
import com.hedera.sdk.contract.HederaContractFunctionResult;
import com.hedera.sdk.query.HederaQueryHeader.QueryResponseType;
import com.hedera.sdk.transaction.HederaTransaction;
import com.hederahashgraph.api.proto.java.TransactionRecord;
import com.hederahashgraph.api.proto.java.TransferList;

/**
 * Hedera Record for a transaction
 */
public class HederaTransactionRecord implements Serializable {
	final ch.qos.logback.classic.Logger logger = (ch.qos.logback.classic.Logger)LoggerFactory.getLogger(HederaTransactionRecord.class);
	private static final long serialVersionUID = 1;
	private BodyType bodyType = null;
	private enum BodyType {
		CONTRACTCALLRESULT,
		CONTRACTCREATERESULT,
		TRANSFERLIST
	}

	/**
	 * the receipt for the transaction, initially null
	 */
	public HederaTransactionReceipt transactionReceipt = null;
	/**
	 * the hash of the transaction
	 */
	public byte[] transactionHash = new byte[0];
	/**
	 * the transaction's consensus timestamp, initially null
	 */
	public HederaTimeStamp consensusTimeStamp = null;
	/**
	 * the transaction's ID {@link HederaTransactionID}, initially null
	 */
	public HederaTransactionID transactionId = null;
	/**
	 * the transaction's memo
	 */
	public String memo = "";
	/**
	 * the transaction's fee
	 */
	public long transactionFee = 0;
	/**
	 * transaction contract call result, initially null
	 */
	public HederaContractFunctionResult contractCallResult = null;
	/**
	 * transaction contract create result, initially null
	 */
	public HederaContractFunctionResult contractCreateResult = null;
	/**
	 * transaction transfer list, initially null
	 */
	public List<HederaAccountAmount> transferList = new ArrayList<HederaAccountAmount>();
	
	public void setBodyContractCallResult() {
		this.bodyType = BodyType.CONTRACTCALLRESULT;
	}
	public void setBodyContractCreateResult() {
		this.bodyType = BodyType.CONTRACTCREATERESULT;
	}
	public void setBodyTransferList() {
		this.bodyType = BodyType.TRANSFERLIST;
	}
	/**
	 * Default constructor
	 */
	public HederaTransactionRecord() {
<<<<<<< HEAD
	   	
	   	
=======


>>>>>>> 7c44335f
	}
	/**
	 * Constructor from a {@link TransactionRecord} protobuf
	 * @param transactionRecordProtobuf the transaction record
	 */
	public HederaTransactionRecord(TransactionRecord transactionRecordProtobuf) {
<<<<<<< HEAD
	   	
=======

>>>>>>> 7c44335f
	   	if (transactionRecordProtobuf.hasReceipt()) {
	   		this.transactionReceipt = new HederaTransactionReceipt(transactionRecordProtobuf.getReceipt());
	   	} else {
	   		this.transactionReceipt = null;
	   	}
	   	this.transactionHash = transactionRecordProtobuf.getTransactionHash().toByteArray();
	   	if (transactionRecordProtobuf.hasConsensusTimestamp()) {
	   		this.consensusTimeStamp = new HederaTimeStamp(transactionRecordProtobuf.getConsensusTimestamp());
	   	} else {
	   		this.consensusTimeStamp = null;
	   	}
	   	if (transactionRecordProtobuf.hasTransactionID()) {
	   		this.transactionId = new HederaTransactionID(transactionRecordProtobuf.getTransactionID());
	   	} else {
	   		this.transactionId = null;
	   	}
	   	this.memo = transactionRecordProtobuf.getMemo();
	   	this.transactionFee = transactionRecordProtobuf.getTransactionFee();

   		if (transactionRecordProtobuf.hasContractCallResult()) {
   			this.bodyType = BodyType.CONTRACTCALLRESULT;
   			this.contractCallResult = new HederaContractFunctionResult(transactionRecordProtobuf.getContractCallResult());
   		} else if (transactionRecordProtobuf.hasContractCreateResult()) {
   			this.bodyType = BodyType.CONTRACTCREATERESULT;
   			this.contractCreateResult = new HederaContractFunctionResult(transactionRecordProtobuf.getContractCreateResult());
   		} else if (transactionRecordProtobuf.hasTransferList()) {
   			this.bodyType = BodyType.TRANSFERLIST;
			TransferList transferListPB = transactionRecordProtobuf.getTransferList();
			this.transferList.clear();
			for (int i=0; i < transferListPB.getAccountAmountsCount(); i++) {
				HederaAccountAmount accountAmount = new HederaAccountAmount(transferListPB.getAccountAmounts(i));
				this.transferList.add(accountAmount);
			} 
	   	}
<<<<<<< HEAD
=======
	   	

		
>>>>>>> 7c44335f
	}

	/**
	 * Generate a protobuf payload for this object 
	 * @return {@link TransactionRecord}
	 */
	public TransactionRecord getProtobuf() {
<<<<<<< HEAD
=======

>>>>>>> 7c44335f
		
		TransactionRecord.Builder transactionRecord = TransactionRecord.newBuilder();
		if (this.consensusTimeStamp != null) {
			transactionRecord.setConsensusTimestamp(this.consensusTimeStamp.getProtobuf());
		}
		
		switch (this.bodyType) {
		case CONTRACTCALLRESULT:
			transactionRecord.setContractCallResult(contractCallResult.getProtobuf());
			break;
		case CONTRACTCREATERESULT:
			transactionRecord.setContractCreateResult(contractCreateResult.getProtobuf());
			break;
		case TRANSFERLIST:
			TransferList.Builder transferList = TransferList.newBuilder();
			for (int i=0; i < this.transferList.size(); i++) {
				transferList.addAccountAmounts(this.transferList.get(i).getProtobuf());
			}
			transactionRecord.setTransferList(transferList);
			break;
		}

		transactionRecord.setMemo(this.memo);
		transactionRecord.setReceipt(this.transactionReceipt.getProtobuf());
		transactionRecord.setTransactionFee(this.transactionFee);
		transactionRecord.setTransactionHash(ByteString.copyFrom(this.transactionHash));
		transactionRecord.setTransactionID(this.transactionId.getProtobuf());
		
		return transactionRecord.build();
	}
	/** 
	 * Gets a record for a transaction
	 * @param transactionID the transaction ID against which to get the record
	 * @param queryFee - the fee paid to run the query
	 * @param txQueryDefaults - default parameters for running the query (inc. node)
	 * @throws Exception 
	 */
	public HederaTransactionRecord(HederaTransactionID transactionID, long queryFee, HederaTransactionAndQueryDefaults txQueryDefaults) throws Exception {
		HederaTransaction transaction = new HederaTransaction();
		HederaTransaction payment = new HederaTransaction(txQueryDefaults, queryFee);
		
		transaction.setNode(txQueryDefaults.node);
		
		if (transaction.getRecord(payment, transactionID, QueryResponseType.ANSWER_ONLY)) {
			this.consensusTimeStamp = transaction.transactionRecord().consensusTimeStamp;
			this.contractCallResult = transaction.transactionRecord().contractCallResult;
			this.contractCreateResult = transaction.transactionRecord().contractCreateResult;
			this.memo = transaction.transactionRecord().memo;
			this.transactionFee = transaction.transactionRecord().transactionFee;
			this.transactionHash = transaction.transactionRecord().transactionHash;
			this.transactionId = transaction.transactionRecord().transactionId;
			this.transactionReceipt = transaction.transactionRecord().transactionReceipt;
		}
	}
	//
	/** 
	 * Gets a fast (free) record for a transaction (lasts 180 seconds)
	 * @param transactionID the transaction ID against which to get the record
	 * @param txQueryDefaults - default parameters for running the query (inc. node)
	 * @throws Exception in the event of an error 
	 */
	public HederaTransactionRecord(HederaTransactionID transactionID, HederaTransactionAndQueryDefaults txQueryDefaults) throws Exception {
		HederaTransaction transaction = new HederaTransaction();
		Utilities.throwIfNull("txQueryDefaults", txQueryDefaults);
		Utilities.throwIfNull("txQueryDefaults.node", txQueryDefaults.node);
		
		transaction.setNode(txQueryDefaults.node);
		
		if (transaction.getFastRecord(transactionID, QueryResponseType.ANSWER_ONLY)) {
			this.consensusTimeStamp = transaction.transactionRecord().consensusTimeStamp;
			this.contractCallResult = transaction.transactionRecord().contractCallResult;
			this.contractCreateResult = transaction.transactionRecord().contractCreateResult;
			this.memo = transaction.transactionRecord().memo;
			this.transactionFee = transaction.transactionRecord().transactionFee;
			this.transactionHash = transaction.transactionRecord().transactionHash;
			this.transactionId = transaction.transactionRecord().transactionId;
			this.transactionReceipt = transaction.transactionRecord().transactionReceipt;
		}
	}
}<|MERGE_RESOLUTION|>--- conflicted
+++ resolved
@@ -61,7 +61,7 @@
 	 * transaction transfer list, initially null
 	 */
 	public List<HederaAccountAmount> transferList = new ArrayList<HederaAccountAmount>();
-	
+
 	public void setBodyContractCallResult() {
 		this.bodyType = BodyType.CONTRACTCALLRESULT;
 	}
@@ -75,24 +75,15 @@
 	 * Default constructor
 	 */
 	public HederaTransactionRecord() {
-<<<<<<< HEAD
-	   	
-	   	
-=======
-
-
->>>>>>> 7c44335f
+
+
 	}
 	/**
 	 * Constructor from a {@link TransactionRecord} protobuf
 	 * @param transactionRecordProtobuf the transaction record
 	 */
 	public HederaTransactionRecord(TransactionRecord transactionRecordProtobuf) {
-<<<<<<< HEAD
-	   	
-=======
-
->>>>>>> 7c44335f
+
 	   	if (transactionRecordProtobuf.hasReceipt()) {
 	   		this.transactionReceipt = new HederaTransactionReceipt(transactionRecordProtobuf.getReceipt());
 	   	} else {
@@ -125,31 +116,25 @@
 			for (int i=0; i < transferListPB.getAccountAmountsCount(); i++) {
 				HederaAccountAmount accountAmount = new HederaAccountAmount(transferListPB.getAccountAmounts(i));
 				this.transferList.add(accountAmount);
-			} 
-	   	}
-<<<<<<< HEAD
-=======
-	   	
-
-		
->>>>>>> 7c44335f
-	}
-
-	/**
-	 * Generate a protobuf payload for this object 
+			}
+	   	}
+
+
+
+	}
+
+	/**
+	 * Generate a protobuf payload for this object
 	 * @return {@link TransactionRecord}
 	 */
 	public TransactionRecord getProtobuf() {
-<<<<<<< HEAD
-=======
-
->>>>>>> 7c44335f
-		
+
+
 		TransactionRecord.Builder transactionRecord = TransactionRecord.newBuilder();
 		if (this.consensusTimeStamp != null) {
 			transactionRecord.setConsensusTimestamp(this.consensusTimeStamp.getProtobuf());
 		}
-		
+
 		switch (this.bodyType) {
 		case CONTRACTCALLRESULT:
 			transactionRecord.setContractCallResult(contractCallResult.getProtobuf());
@@ -171,22 +156,22 @@
 		transactionRecord.setTransactionFee(this.transactionFee);
 		transactionRecord.setTransactionHash(ByteString.copyFrom(this.transactionHash));
 		transactionRecord.setTransactionID(this.transactionId.getProtobuf());
-		
+
 		return transactionRecord.build();
 	}
-	/** 
+	/**
 	 * Gets a record for a transaction
 	 * @param transactionID the transaction ID against which to get the record
 	 * @param queryFee - the fee paid to run the query
 	 * @param txQueryDefaults - default parameters for running the query (inc. node)
-	 * @throws Exception 
+	 * @throws Exception
 	 */
 	public HederaTransactionRecord(HederaTransactionID transactionID, long queryFee, HederaTransactionAndQueryDefaults txQueryDefaults) throws Exception {
 		HederaTransaction transaction = new HederaTransaction();
 		HederaTransaction payment = new HederaTransaction(txQueryDefaults, queryFee);
-		
+
 		transaction.setNode(txQueryDefaults.node);
-		
+
 		if (transaction.getRecord(payment, transactionID, QueryResponseType.ANSWER_ONLY)) {
 			this.consensusTimeStamp = transaction.transactionRecord().consensusTimeStamp;
 			this.contractCallResult = transaction.transactionRecord().contractCallResult;
@@ -199,19 +184,19 @@
 		}
 	}
 	//
-	/** 
+	/**
 	 * Gets a fast (free) record for a transaction (lasts 180 seconds)
 	 * @param transactionID the transaction ID against which to get the record
 	 * @param txQueryDefaults - default parameters for running the query (inc. node)
-	 * @throws Exception in the event of an error 
+	 * @throws Exception in the event of an error
 	 */
 	public HederaTransactionRecord(HederaTransactionID transactionID, HederaTransactionAndQueryDefaults txQueryDefaults) throws Exception {
 		HederaTransaction transaction = new HederaTransaction();
 		Utilities.throwIfNull("txQueryDefaults", txQueryDefaults);
 		Utilities.throwIfNull("txQueryDefaults.node", txQueryDefaults.node);
-		
+
 		transaction.setNode(txQueryDefaults.node);
-		
+
 		if (transaction.getFastRecord(transactionID, QueryResponseType.ANSWER_ONLY)) {
 			this.consensusTimeStamp = transaction.transactionRecord().consensusTimeStamp;
 			this.contractCallResult = transaction.transactionRecord().contractCallResult;

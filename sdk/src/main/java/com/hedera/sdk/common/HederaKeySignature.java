package com.hedera.sdk.common;

import java.io.Serializable;
import java.util.ArrayList;
import java.util.Arrays;
import java.util.List;
import java.util.UUID;

import javax.xml.bind.DatatypeConverter;

import org.json.simple.JSONArray;
import org.json.simple.JSONObject;
import org.slf4j.Logger;
import org.slf4j.LoggerFactory;

import com.google.protobuf.ByteString;
import com.hedera.sdk.common.HederaContractID;
import com.hedera.sdk.common.HederaKeyPair.KeyType;
import com.hedera.sdk.node.HederaNode;
import com.hedera.sdk.query.HederaQuery;
import com.hedera.sdk.query.HederaQueryHeader;
import com.hedera.sdk.query.HederaQuery.QueryType;
import com.hedera.sdk.query.HederaQueryHeader.QueryResponseType;
import com.hedera.sdk.transaction.HederaTransaction;
import com.hederahashgraph.api.proto.java.FileGetInfoResponse;
import com.hederahashgraph.api.proto.java.GetByKeyQuery;
import com.hederahashgraph.api.proto.java.GetByKeyResponse;
import com.hederahashgraph.api.proto.java.Key;
import com.hederahashgraph.api.proto.java.Response;
import com.hederahashgraph.api.proto.java.ResponseCodeEnum;
import com.hederahashgraph.api.proto.java.ResponseHeader;
import com.hederahashgraph.api.proto.java.Signature;
/**
 * This class is a helper for managing keys and signatures in tandem. Each instance of the object can store a {@link HederaKeyPair} and its corresponding {@link HederaSignature}
 */
public class HederaKeySignature implements Serializable {
	final Logger logger = LoggerFactory.getLogger(HederaKeySignature.class);
	private static final long serialVersionUID = 1;

	private static String JSON_DESCRIPTION = "description";
	private static String JSON_UUID = "uuid";
	private static String JSON_TYPE = "type";
	private static String JSON_KEY = "key";
	private static String JSON_KEYS = "keys";
	private static String JSON_SIGNATURE = "signature";
	private static String JSON_SIGNATURE_TYPE = "signatureType";
	private byte[] publicKey = null;
	private byte[] signature = null;
	private KeyType keyType = KeyType.NOTSET;
	private HederaKeySignatureList keySigList = null;
	private HederaKeySignatureThreshold keySigThreshold = null;
	private HederaContractID contractIDKey = null;
	private ResponseCodeEnum precheckResult = ResponseCodeEnum.UNKNOWN;
	private long cost = 0;
	private byte[] stateProof = null;
	private HederaNode node = null;

	/**
	 * A description for the key 
	 */
	public String keyDescription = "";
	/**
	 * Automatically generated UUID for the key, this can be overwritten
	 */
	public String uuid = UUID.randomUUID().toString();
	/**
	 * The list of entities related to the key in this object
	 */
	public List<HederaEntityID> entityIDs = new ArrayList<HederaEntityID>();
	/**
	 * sets the {@link HederaNode} object to use for communication with a node
	 * @param node the {@link HederaNode} object
	 */
	public void setNode (HederaNode node) {
		this.node = node;
	}
	/**
	 * gets the {@link HederaNode} object to use for communication with a node
	 * @return node the {@link HederaNode} object
	 */
	public HederaNode getNode () {
		return this.node;
	}
	/**
	 * returns the cost of a query
	 * @return long
	 */
	public long getCost() {
		return this.cost;
	}
	/**
	 * returns the state proof following a query
	 * @return byte[]
	 */
	public byte[] getStateProof() {
		return this.stateProof;
	}
	/**
	 * Default constructor
	 */
	public HederaKeySignature() {
<<<<<<< HEAD
	   	
	   	
=======


>>>>>>> 7c44335f
	}
	/**
	 * Constructor from key type, key, signature and description
	 * @param keyType the type of key 
	 * @param publicKey the key as a byte array (byte[])
	 * @param signature the signature as a byte array (byte[])
	 * @param keyDescription the description of the key
	 */
	public HederaKeySignature(KeyType keyType, byte[] publicKey, byte[] signature, String keyDescription) {
<<<<<<< HEAD
	   	
=======

>>>>>>> 7c44335f
		this.publicKey = publicKey.clone();
		if (signature != null) {
			this.signature = signature.clone();
		} else {
			this.signature = null;
		}
		this.keyType = keyType;
		this.keyDescription = keyDescription;
<<<<<<< HEAD
	   	
=======

>>>>>>> 7c44335f
	}
	/**
	 * Constructor from key type, key and signature 
	 * @param keyType the type of key 
	 * @param publicKey the key as a byte array (byte[])
	 * @param signature the signature as a byte array (byte[])
	 */
	public HederaKeySignature(KeyType keyType, byte[] publicKey, byte[] signature) {
		this(keyType, publicKey, signature, "");
	}
	/**
	 * Constructor from a {@link HederaContractID} and description
	 * Note: The signature will be set to null
	 * @param contractKey the {@link HederaContractID} key
	 * @param keyDescription the description for the key
	 */
	public HederaKeySignature(HederaContractID contractKey, String keyDescription) {
<<<<<<< HEAD
	   	
=======

>>>>>>> 7c44335f
		this.keyType = KeyType.CONTRACT;
		this.contractIDKey = contractKey;
		// contract signatures are 0 byte by default
		this.signature = null;
		this.keyDescription = keyDescription;
<<<<<<< HEAD
	   	
=======

>>>>>>> 7c44335f
	}
	/**
	 * Constructor from a {@link HederaContractID} 
	 * Note: The signature will be set to null
	 * @param contractKey the {@link HederaContractID} key
	 */
	public HederaKeySignature(HederaContractID contractKey) {
		this(contractKey, "");
	}
	/**
	 * Constructor from a {@link HederaKeySignatureThreshold} object and description
	 * @param thresholdKeySigPair a {@link HederaKeySignatureThreshold}
	 * @param keyDescription the description for the key
	 */
	public HederaKeySignature(HederaKeySignatureThreshold thresholdKeySigPair, String keyDescription) {
<<<<<<< HEAD
	   	
		this.keyType = KeyType.THRESHOLD;
		this.keySigThreshold = thresholdKeySigPair;
		this.keyDescription = keyDescription;
	   	
=======

		this.keyType = KeyType.THRESHOLD;
		this.keySigThreshold = thresholdKeySigPair;
		this.keyDescription = keyDescription;

>>>>>>> 7c44335f
	}
	/**
	 * Constructor from a {@link HederaKeySignatureThreshold} object 
	 * @param thresholdKeySigPair a {@link HederaKeySignatureThreshold}
	 */
	public HederaKeySignature(HederaKeySignatureThreshold thresholdKeySigPair) {
		this(thresholdKeySigPair, "");
	}
	/**
	 * Constructor from a {@link HederaKeySignatureList} and description
	 * @param keySigList a {@link HederaKeySignatureList}
	 * @param keyDescription the description for the key
	 */
	public HederaKeySignature(HederaKeySignatureList keySigList, String keyDescription) {
<<<<<<< HEAD
	   	
		this.keyType = KeyType.LIST;
		this.keySigList = keySigList;
		this.keyDescription = keyDescription;
	   	
=======

		this.keyType = KeyType.LIST;
		this.keySigList = keySigList;
		this.keyDescription = keyDescription;

>>>>>>> 7c44335f
	}
	/**
	 * Constructor from a {@link HederaKeySignatureList} 
	 * @param keySigList a {@link HederaKeySignatureList}
	 */
	public HederaKeySignature(HederaKeySignatureList keySigList) {
		this(keySigList,"");
	}
	/**
	 * Constructor for a {@link Key} protobuf and associated {@link Signature} protobuf with a description for the key
	 * Note: It is assumed that keys and signatures are matching in both protobuf objects
	 * @param protobufKey a {@link Key} protobuf
	 * @param protobufSig a {@link Signature} protobug
	 * @param keyDescription the description for the key
	 */
//	public HederaKeySignature(Key protobufKey, Signature protobufSig, String keyDescription) {
<<<<<<< HEAD
//	   	
=======
//
>>>>>>> 7c44335f
//		
//		HederaKeyPair hederaKey = new HederaKeyPair(protobufKey);
//		HederaSignature hederaSignature = new HederaSignature(protobufSig);
//
//		switch (protobufKey.getKeyCase()) {
//		case KEYLIST:
//			this.keyType = hederaKey.getKeyType();
//			this.keySigList = new HederaKeySignatureList(protobufKey.getKeyList(), protobufSig.getSignatureList());
//			break;
//		case THRESHOLDKEY:
//			this.keyType = hederaKey.getKeyType();
//			this.keySigThreshold = new HederaKeySignatureThreshold(protobufKey.getThresholdKey(), protobufSig.getThresholdSignature());
//			break;
//		case KEY_NOT_SET:
//            throw new IllegalArgumentException("Key not set in protobuf data.");			
//		case CONTRACTID:
//			this.keyType = hederaKey.getKeyType();
//			this.contractIDKey = hederaKey.getContractIDKey();
//			this.publicKey = null;
//			this.signature = null;
//			break;
//		default: //ECDSA_384, ED25519, RSA_3072
//			this.keyType = hederaKey.getKeyType();
//			this.publicKey = hederaKey.getPublicKeyEncoded();
//			this.signature = hederaSignature.getSignature();
//		}
//		this.keyDescription = keyDescription;
<<<<<<< HEAD
//	   	
=======
//
>>>>>>> 7c44335f
//	}
//	/**
//	 * Constructor for a {@link Key} protobuf and associated {@link Signature} protobuf 
//	 * Note: It is assumed that keys and signatures are matching in both protobuf objects
//	 * @param protobufKey a {@link Key} protobuf
//	 * @param protobufSig a {@link Signature} protobug
//	 */
//	public HederaKeySignature(Key protobufKey, Signature protobufSig) {
//		this(protobufKey, protobufSig, "");
//	}
	/**
	 * Gets the type of the key stored in this object
	 * @return {@link KeyType}
	 */
	public KeyType getKeyType() {
<<<<<<< HEAD
	   	
=======

>>>>>>> 7c44335f
		return this.keyType;
	}
	/** 
	 * Gets the key held in this object
	 * Note: this will be null if not set
	 * @return byte[]
	 */
	public byte[] getKey() {
<<<<<<< HEAD
	   	
=======

>>>>>>> 7c44335f
		return this.publicKey;
	}
	/**
	 * Gets the signature held in this object
	 * Note: this will be null if not set
	 * @return byte[]
	 */
	public byte[] getSignature() {
<<<<<<< HEAD
	   	
=======

>>>>>>> 7c44335f
		return this.signature;
	}
	/**
	 * Gets the {@link HederaContractID} held in this object
	 * Note: this will be null if not set
	 * @return {@link HederaContractID}
	 */
	public HederaContractID getContractIDKey() {
<<<<<<< HEAD
	   	
=======

>>>>>>> 7c44335f
		return this.contractIDKey;
	}
	/**
	 * Gets the signature for the contract ID
	 * Note: This is always an empty byte array, contractIDs do not have signatures
	 * @return byte[0]
	 */
	public byte[] getContractIDSignature() {
<<<<<<< HEAD
	   	
=======

>>>>>>> 7c44335f
		return new byte[0]; //this.signature;
	}
	/**
	 * Gets the {@link HederaKeySignatureThreshold} held in this object
	 * Note: Returns null if not set 
	 * @return {@link HederaKeySignatureThreshold}
	 */
	public HederaKeySignatureThreshold getThresholdKeySignaturePair() {
<<<<<<< HEAD
	   	
=======

>>>>>>> 7c44335f
		return this.keySigThreshold;
	}
	/**
	 * Gets the {@link HederaKeySignatureList} held in this object
	 * @return {@link HederaKeySignatureList}
	 */
	public HederaKeySignatureList getKeySignaturePairList() {
<<<<<<< HEAD
	   	
=======

>>>>>>> 7c44335f
		return this.keySigList;
	}
	/**
	 * Gets the protobuf representation of the key held in this object
	 * @return {@link Key}
	 */
	public Key getKeyProtobuf() {
<<<<<<< HEAD
	   	
=======

>>>>>>> 7c44335f
		// Generates the protobuf payload for this class
		Key.Builder keyProtobuf = Key.newBuilder();
		
		switch (this.keyType) {
		case ED25519:
			if (this.publicKey != null) {
				keyProtobuf.setEd25519(ByteString.copyFrom(this.publicKey));
			}
			break;
//		case RSA3072:
//			if (this.publicKey != null) {
//				keyProtobuf.setRSA3072(ByteString.copyFrom(this.publicKey));
//			}
//			break;
//		case ECDSA384:
//			if (this.publicKey != null) {
//				keyProtobuf.setECDSA384(ByteString.copyFrom(this.publicKey));
//			}
//			break;
		case CONTRACT:
			if (this.contractIDKey != null) {
				keyProtobuf.setContractID(this.contractIDKey.getProtobuf());
			}
			break;
		case THRESHOLD:
			if (this.keySigThreshold != null) {
				keyProtobuf.setThresholdKey(this.keySigThreshold.getKeyProtobuf());
			}
			break;
		case LIST:
			if (this.keySigList != null) {
				keyProtobuf.setKeyList(this.keySigList.getProtobufKeys());
			}
			break;
		case NOTSET:
            throw new IllegalArgumentException("Key type not set, unable to generate data.");			
		}
<<<<<<< HEAD
	   	
=======

>>>>>>> 7c44335f
		
		return keyProtobuf.build();
	}
	/** 
	 * Returns the {@link Signature} protobuf for the signature held in this object
	 * @return {@link Signature}
	 */
	public Signature getSignatureProtobuf() {
<<<<<<< HEAD
	   	
=======

>>>>>>> 7c44335f
		// Generates the protobuf payload for this class
		Signature.Builder signatureProtobuf = Signature.newBuilder();
		
		switch (this.keyType) {
		case ED25519:
			if (this.signature != null) {
				signatureProtobuf.setEd25519(ByteString.copyFrom(this.signature));
			}
			break;
//		case RSA3072:
//			if (this.signature != null) {
//				signatureProtobuf.setRSA3072(ByteString.copyFrom(this.signature));
//			}
//			break;
//		case ECDSA384:
//			if (this.signature != null) {
//				signatureProtobuf.setECDSA384(ByteString.copyFrom(this.signature));
//			}
//			break;
		case CONTRACT:
			signatureProtobuf.setContract(ByteString.copyFrom(new byte[0]));
			break;
		case THRESHOLD:
			if (this.keySigThreshold != null) {
				signatureProtobuf.setThresholdSignature(this.keySigThreshold.getSignatureProtobuf());
			}
			break;
		case LIST:
			if (this.keySigList != null) {
				signatureProtobuf.setSignatureList(this.keySigList.getProtobufSignatures());
			}
			break;
		case NOTSET:
            throw new IllegalArgumentException("Signature type not set, unable to generate data.");			
		}
<<<<<<< HEAD
	   	
=======

>>>>>>> 7c44335f
		
		return signatureProtobuf.build();
	}
	/**
	 * Sets the signatures against a matching key
	 * If they key is found but has signature already set, looks for another matching key
	 * If stopAtFirst is true, only the first matching key with no signature is set
	 * otherwise all matching keys with no signature are set
	 * @param key the key to look for
	 * @param signature the signature value to set
	 * @param stopAtFirst sets only the first matching key with empty signature if true
	 * @return boolean true if a signature was set
	 */
	public boolean setSignatureForKey(byte[] key, byte[] signature, boolean stopAtFirst) {
<<<<<<< HEAD
	   	
=======

>>>>>>> 7c44335f
		boolean foundOne = false;
		
		// exit if key type is not set
		if (this.keyType == KeyType.NOTSET) {
			return false;
		}

		// first check this key if it's neither a list of threshold
//		if ((this.keyType == KeyType.ECDSA384) || (this.keyType == KeyType.ED25519) || (this.keyType == KeyType.RSA3072)) {
		if (this.keyType == KeyType.ED25519) {
			if (Arrays.equals(this.publicKey,key)) {
				// it's a match, set the signature
				// Is the signature empty
				if (this.signature == null) {
					// yes it's not set so set it.
					foundOne = true;
					this.signature = signature;
					if (stopAtFirst) {
<<<<<<< HEAD
					   	
=======
				
>>>>>>> 7c44335f
						return true;
					}
				}
			}
		}
		if (this.keyType == KeyType.THRESHOLD) {
			foundOne = keySigThreshold.setSignatureForKey(key, signature, stopAtFirst);
		} else if (this.keyType == KeyType.LIST) {
			foundOne = keySigList.setSignatureForKey(key, signature, stopAtFirst);
		}
<<<<<<< HEAD
	   	
=======

>>>>>>> 7c44335f
		
		return foundOne;
	}
	/**
	 * Sets the signatures against matching keys
	 * If a key is found but has signature already set, looks for another matching key
	 * If stopAtFirst is true, only the first matching key with no signature is set
	 * otherwise all matching keys with no signature are set
	 * @param keys a byte[][] array of keys to look for
	 * @param signatures a byte[][] array of signatures for the keys
	 * @param stopAtFirst sets only the first matching key with empty signature if true
	 * @return boolean true if a signature was set
	 */
	public boolean setSignatureForKeys(byte[][] keys, byte[][] signatures, boolean stopAtFirst) {
<<<<<<< HEAD
	   	
=======

>>>>>>> 7c44335f
		boolean foundOne = false;
		
		for (int i=0; i < keys.length; i++) {
			if (setSignatureForKey(keys[i], signatures[i], stopAtFirst)) {
				foundOne = true;
			}
		}
<<<<<<< HEAD
	   	
=======

>>>>>>> 7c44335f
		
		return foundOne;
	}
	
	/**
	 * Sets the signature against a key matching the supplied UUID
	 * if the signature is already set, it will be overwritten
	 * @param uuid the UUID of the key to update
	 * @param signature the signature
	 * @return boolean true if key was found
	 */
	public boolean setSignatureForKeyUUID(String uuid, byte[] signature) {
<<<<<<< HEAD
	   	
=======

>>>>>>> 7c44335f
		boolean foundOne = false;
		
		// exit if key type is not set
		if (this.keyType == KeyType.NOTSET) {
<<<<<<< HEAD
		   	
=======
	
>>>>>>> 7c44335f
			return false;
		}

		// first check this key if it's neither a list of threshold
//		if ((this.keyType == KeyType.ECDSA384) || (this.keyType == KeyType.ED25519) || (this.keyType == KeyType.RSA3072)) {
		if (this.keyType == KeyType.ED25519) {
			if (this.uuid.equals(uuid)) {
				// it's a match, set the signature
				this.signature = signature;
<<<<<<< HEAD
			   	
=======
		
>>>>>>> 7c44335f
				return true;
			}
		}
		if (this.keyType == KeyType.THRESHOLD) {
			foundOne = keySigThreshold.setSignatureForKeyUUID(uuid, signature);
		} else if (this.keyType == KeyType.LIST) {
			foundOne = keySigList.setSignatureForKeyUUID(uuid, signature);
		}
<<<<<<< HEAD
	   	
=======

>>>>>>> 7c44335f
		
		return foundOne;
	}
	/**
	 * Sets the signatures against keys matching the supplied UUIDs
	 * if the signature is already set, it will be overwritten
	 * @param uuids a String[] of key UUIDs
	 * @param signatures byte[][] of matching signatures for the UUIDs
	 * @return boolean true if a signature was set
	 */
	public boolean setSignatureForKeyUUIDs(String[] uuids, byte[][] signatures) {
<<<<<<< HEAD
	   	
=======

>>>>>>> 7c44335f
		boolean foundOne = false;

		for (int i=0; i < uuids.length; i++) {
			if (setSignatureForKeyUUID(uuids[i], signatures[i])) {
				foundOne = true;
			}
		}
<<<<<<< HEAD
	   	
=======

>>>>>>> 7c44335f
		return foundOne;
	}
	/**
	 * Updates the signature for the matching key only if it's already set
	 * all matching keys are updated
	 * @param key the key to search
	 * @param signature the new signature value
	 * @return true if a signature was updated
	 */
	public boolean updateSignatureForKey(byte[] key, byte[] signature) {
<<<<<<< HEAD
	   	
=======

>>>>>>> 7c44335f
		boolean foundOne = false;
		
		// exit if key type is not set
		if (this.keyType == KeyType.NOTSET) {
<<<<<<< HEAD
		   	
=======
	
>>>>>>> 7c44335f
			return false;
		}

		// first check this key if it's neither a list of threshold
//		if ((this.keyType == KeyType.ECDSA384) || (this.keyType == KeyType.ED25519) || (this.keyType == KeyType.RSA3072)) {
		if (this.keyType == KeyType.ED25519) {
			if (Arrays.equals(this.publicKey,key)) {
				// it's a match, set the signature
				if (this.signature != null) {
					// yes it's set so update it.
					this.signature = signature;
					foundOne = true;
				}
			}
		}
		if (this.keyType == KeyType.THRESHOLD) {
			foundOne = keySigThreshold.updateSignatureForKey(key, signature);
		} else if (this.keyType == KeyType.LIST) {
			foundOne = keySigList.updateSignatureForKey(key, signature);
		}
<<<<<<< HEAD
	   	
=======

>>>>>>> 7c44335f
		
		return foundOne;
	}
	/**
	 * Updates the signatures for the matching keys only if already set
	 * all matching keys are updated
	 * @param keys a byte[][] array of keys to search for
	 * @param signatures a byte[][] array of signatures to match the keys
	 * @return true if a signature was updated
	 */
	public boolean updateSignatureForKeys(byte[][] keys, byte[][] signatures) {
<<<<<<< HEAD
	   	
=======

>>>>>>> 7c44335f
		boolean foundOne = false;
		
		for (int i=0; i < keys.length; i++) {
			if (updateSignatureForKey(keys[i], signatures[i])) {
				foundOne = true;
			}
		}
<<<<<<< HEAD
	   	
=======

>>>>>>> 7c44335f
		
		return foundOne;
	}
	/**
	 * Gets an array of keys and UUIDS {@link HederaKeyUUIDDescription} for a given public key
	 * 
	 * @param hederaKeyUUIDDescriptions a List of {@link HederaKeyUUIDDescription} containing the result
	 * Note: Due to the recursive nature of this method, you must initialise this List before calling the method.
	 * The result will be in the same parameter  
	 * @param publicKey the public key to look for
	 */
	public void getKeyUUIDs(List<HederaKeyUUIDDescription> hederaKeyUUIDDescriptions, byte[] publicKey) {
<<<<<<< HEAD
	   	
=======

>>>>>>> 7c44335f
		// exit if key type is not set
		if (this.keyType != KeyType.NOTSET) {

			// first check this key if it's neither a list of threshold
//			if ((this.keyType == KeyType.ECDSA384) || (this.keyType == KeyType.ED25519) || (this.keyType == KeyType.RSA3072)) {
			if (this.keyType == KeyType.ED25519) {
				if (Arrays.equals(this.publicKey, publicKey)) {
					HederaKeyUUIDDescription hederaKeyUUIDDescription = new HederaKeyUUIDDescription(this.uuid, this.keyDescription);
					hederaKeyUUIDDescriptions.add(hederaKeyUUIDDescription);
				}
			}
			if (this.keyType == KeyType.THRESHOLD) {
				keySigThreshold.getKeyUUIDs(hederaKeyUUIDDescriptions, publicKey);
			} else if (this.keyType == KeyType.LIST) {
				keySigList.getKeyUUIDs(hederaKeyUUIDDescriptions, publicKey);
			}
		}		
<<<<<<< HEAD
	   	
=======

>>>>>>> 7c44335f
	}

	/**
	 *  Gets a {@link JSONObject} representation of this {@link HederaKeySignature}
	 * @return {@link JSONObject}
	 */
	@SuppressWarnings("unchecked")
	public JSONObject JSON() {
<<<<<<< HEAD
	   	
=======

>>>>>>> 7c44335f
		
	   	JSONObject jsonKey = new JSONObject();
	   	
	   	jsonKey.put(JSON_DESCRIPTION, this.keyDescription);
	   	jsonKey.put(JSON_UUID, this.uuid);
	   	if (this.signature != null) {
	   		jsonKey.put(JSON_SIGNATURE, DatatypeConverter.printBase64Binary(this.signature));
	   	}

		switch (this.keyType) {
		case CONTRACT:
			jsonKey.put(JSON_TYPE, "CONTRACT");
			jsonKey.put(JSON_SIGNATURE_TYPE, "CONTRACT");
			jsonKey.put(JSON_KEY, this.contractIDKey.JSON());
			break;
//		case ECDSA384:
//			jsonKey.put(JSON_TYPE, "ECDSA384");
//			jsonKey.put(JSON_SIGNATURE_TYPE, "ECDSA384");
//			jsonKey.put(JSON_KEY,DatatypeConverter.printBase64Binary(this.publicKey));
//			break;
		case ED25519:
			jsonKey.put(JSON_TYPE, "ED25519");
			jsonKey.put(JSON_SIGNATURE_TYPE, "ED25519");
			jsonKey.put(JSON_KEY,DatatypeConverter.printBase64Binary(this.publicKey));
			break;
		case LIST:
			jsonKey.put(JSON_TYPE, "KEYLIST");
			jsonKey.put(JSON_SIGNATURE_TYPE, "KEYLIST");
			jsonKey.put(JSON_KEYS, this.keySigList.JSON());
			break;
//		case RSA3072:
//			jsonKey.put(JSON_TYPE, "RSA3072");
//			jsonKey.put(JSON_SIGNATURE_TYPE, "RSA3072");
//			jsonKey.put(JSON_KEY,DatatypeConverter.printBase64Binary(this.publicKey));
//			break;
		case THRESHOLD:
			jsonKey.put(JSON_TYPE, "THRESHOLD");
			jsonKey.put(JSON_SIGNATURE_TYPE, "THRESHOLD");
			jsonKey.put(JSON_KEY, this.keySigThreshold.JSON());
			break;
		case NOTSET:
			jsonKey.put(JSON_TYPE, "NOTSET");
			jsonKey.put(JSON_SIGNATURE_TYPE, "NOTSET");
			break;
		}
<<<<<<< HEAD
	   	
=======

>>>>>>> 7c44335f
		
		return jsonKey;
	}
	/**
	 * Gets a {@link String} value for the JSON object representing this object
	 * @return {@link String}
	 */
	public String JSONString() {
<<<<<<< HEAD
	   	
	   	
=======


>>>>>>> 7c44335f
		return JSON().toJSONString();
	}

	/**
	 * Populates values for this object from a {@link JSONObject}
	 * @param jsonKey the {@link JSONObject} to populate this object with
	 */
	public void fromJSON(JSONObject jsonKey) {
<<<<<<< HEAD
	   	
=======

>>>>>>> 7c44335f
		
		if (jsonKey.containsKey(JSON_DESCRIPTION)) {
			this.keyDescription = (String) jsonKey.get(JSON_DESCRIPTION);
		} else {
			this.keyDescription = "";
		}
		if (jsonKey.containsKey(JSON_UUID)) {
			this.uuid = (String) jsonKey.get(JSON_UUID);
		} else {
			this.uuid = UUID.randomUUID().toString();
		}
		if (jsonKey.containsKey(JSON_TYPE)) {
			// reset  key just in case
			this.keySigThreshold = null;
			this.contractIDKey = null;
			this.keySigList = null;
			this.publicKey = null;
			this.signature = null;
			
			JSONObject oneKey = new JSONObject();
			
			switch ((String) jsonKey.get(JSON_TYPE)) {
			case  "CONTRACT":
				this.keyType = KeyType.CONTRACT;
				oneKey = (JSONObject) jsonKey.get(JSON_KEY);
				this.contractIDKey = new HederaContractID();
				this.contractIDKey.fromJSON(oneKey);
				if (jsonKey.containsKey(JSON_SIGNATURE)) {
					this.signature = DatatypeConverter.parseBase64Binary((String) jsonKey.get(JSON_SIGNATURE));
				} else {
					this.signature = null;
				}
				break;
//			case "ECDSA384":
//				this.keyType = KeyType.ECDSA384;
//				this.publicKey = DatatypeConverter.parseBase64Binary((String) jsonKey.get(JSON_KEY));
//				if (jsonKey.containsKey(JSON_SIGNATURE)) {
//					this.signature = DatatypeConverter.parseBase64Binary((String) jsonKey.get(JSON_SIGNATURE));
//				} else {
//					this.signature = null;
//				}
//				break;
			case "ED25519":
				this.keyType = KeyType.ED25519;
				this.publicKey = DatatypeConverter.parseBase64Binary((String) jsonKey.get(JSON_KEY));
				if (jsonKey.containsKey(JSON_SIGNATURE)) {
					this.signature = DatatypeConverter.parseBase64Binary((String) jsonKey.get(JSON_SIGNATURE));
				} else {
					this.signature = null;
				}
				break;
			case "KEYLIST":
				this.keyType = KeyType.LIST;
				JSONArray listOfKeys = new JSONArray();
				listOfKeys = (JSONArray) jsonKey.get(JSON_KEYS);
				this.keySigList = new HederaKeySignatureList();
				this.keySigList.fromJSON(listOfKeys);
				if (jsonKey.containsKey(JSON_SIGNATURE)) {
					this.signature = DatatypeConverter.parseBase64Binary((String) jsonKey.get(JSON_SIGNATURE));
				} else {
					this.signature = null;
				}
				break;
//			case "RSA3072":
//				this.keyType = KeyType.RSA3072;
//				this.publicKey = DatatypeConverter.parseBase64Binary((String) jsonKey.get(JSON_KEY));
//				if (jsonKey.containsKey(JSON_SIGNATURE)) {
//					this.signature = DatatypeConverter.parseBase64Binary((String) jsonKey.get(JSON_SIGNATURE));
//				} else {
//					this.signature = null;
//				}
//				break;
			case "THRESHOLD":
				this.keyType = KeyType.THRESHOLD;
				oneKey = (JSONObject) jsonKey.get(JSON_KEY);
				this.keySigThreshold = new HederaKeySignatureThreshold();
				this.keySigThreshold.fromJSON(oneKey);
				if (jsonKey.containsKey(JSON_SIGNATURE)) {
					this.signature = DatatypeConverter.parseBase64Binary((String) jsonKey.get(JSON_SIGNATURE));
				} else {
					this.signature = null;
				}
				break;
			case "NOTSET":
				this.keyType = KeyType.NOTSET;
				break;
			}
		} else {
			throw new IllegalStateException("Key type isn't set in JSON.");
		}
<<<<<<< HEAD
	   	
=======

>>>>>>> 7c44335f
	}
	
	/**
	 * Runs a query to get entities related to this key from the Hedera Network
	 * If successful, the method populates the entityIDs, cost and stateProof for this object depending on the type of answer requested
	 * @param payment a {@link HederaTransaction} message to indicate how this query will be paid for, this can be null for Cost queries
	 * @param responseType the type of response requested from the query
	 * @return {@link Boolean} indicating success or failure of the query
	 * @throws InterruptedException should an exception occur during communication with the node
	 */
	public boolean getEntities(HederaTransaction payment, HederaQueryHeader.QueryResponseType responseType) throws InterruptedException {
		boolean result = true;
		
<<<<<<< HEAD
	   	
=======

>>>>>>> 7c44335f
		// build the query
	   	// Header
		HederaQueryHeader queryHeader = new HederaQueryHeader();
		if (payment != null) {
			queryHeader.payment = payment;
			queryHeader.responseType = responseType;
		}
		
		// get by key query
		GetByKeyQuery.Builder getByKeyQuery = GetByKeyQuery.newBuilder();
		getByKeyQuery.setKey(this.getKeyProtobuf());
		getByKeyQuery.setHeader(queryHeader.getProtobuf());
		
		// the query itself
		HederaQuery query = new HederaQuery();
		query.queryType = QueryType.FILEGETINFO;
		query.queryData = getByKeyQuery.build();
		
		// query now set, send to network
		Response response = this.node.getFileInfo(query);

		FileGetInfoResponse.Builder fileGetInfoResponse = response.getFileGetInfo().toBuilder();
		
		// check response header first
		ResponseHeader.Builder responseHeader = fileGetInfoResponse.getHeaderBuilder();
		
		this.precheckResult = responseHeader.getNodeTransactionPrecheckCode();

		if (this.precheckResult == ResponseCodeEnum.OK) {
			GetByKeyResponse queryResponse = response.getGetByKey();
			// cost
			this.cost = responseHeader.getCost();
			//state proof
			this.stateProof = responseHeader.getStateProof().toByteArray();
			
			this.entityIDs.clear();
			for (int i=0; i < queryResponse.getEntitiesCount(); i++) {
				HederaEntityID entity = new HederaEntityID(queryResponse.getEntities(i));
				this.entityIDs.add(entity);
			}
		} else {
			result = false;
		}
		
<<<<<<< HEAD
	   	
=======

>>>>>>> 7c44335f
	   	return result;
	}
	/**
	 * Gets the entities related to this key from the network, requesting only an answer
	 * If successful, the method populates the entityIDs and cost for this object
	 * @param payment the {@link HederaTransaction} payload containing payment information for the query
	 * @return {@link Boolean} indicating if query was successful or not
	 * @throws InterruptedException should a communication error occur with the node
	 */
	public boolean getEntitiesAnswerOnly(HederaTransaction payment) throws InterruptedException {
<<<<<<< HEAD
	   	
=======

>>>>>>> 7c44335f
	   	return getEntities(payment, QueryResponseType.ANSWER_ONLY);
	}
	/**
	 * Gets the entities related to this key from the network, requesting a state proof
	 * If successful, the method populates the entityIDs,state proof and cost for this object
	 * @param payment the {@link HederaTransaction} payload containing payment information for the query
	 * @return {@link Boolean} indicating if query was successful or not
	 * @throws InterruptedException should a communication error occur with the node
	 */
	public boolean getEntitiesStateProof(HederaTransaction payment) throws InterruptedException {
<<<<<<< HEAD
	   	
=======

>>>>>>> 7c44335f
		return getEntities(payment, HederaQueryHeader.QueryResponseType.ANSWER_STATE_PROOF);
	}
	/**
	 * Gets the cost of running a query to get entities with only an answer
	 * If successful, the method populates the cost for this object
	 * @return {@link Boolean} indicating if query was successful or not
	 * @throws InterruptedException should a communication error occur with the node
	 */
	public boolean getEntitiesCostAnswer() throws InterruptedException {
<<<<<<< HEAD
	   	
=======

>>>>>>> 7c44335f
		return getEntities(null, HederaQueryHeader.QueryResponseType.COST_ANSWER);
	}
	/**
	 * Gets the cost of running a query to get entities with a state proof
	 * If successful, the method populates the cost for this object
	 * @return {@link Boolean} indicating if query was successful or not
	 * @throws InterruptedException should a communication error occur with the node
	 */
	public boolean getEntitiesCostAnswerStateProof() throws InterruptedException {
<<<<<<< HEAD
	   	
=======

>>>>>>> 7c44335f
		return getEntities(null, HederaQueryHeader.QueryResponseType.COST_ANSWER_STATE_PROOF);
	}
}<|MERGE_RESOLUTION|>--- conflicted
+++ resolved
@@ -56,7 +56,7 @@
 	private HederaNode node = null;
 
 	/**
-	 * A description for the key 
+	 * A description for the key
 	 */
 	public String keyDescription = "";
 	/**
@@ -99,27 +99,18 @@
 	 * Default constructor
 	 */
 	public HederaKeySignature() {
-<<<<<<< HEAD
-	   	
-	   	
-=======
-
-
->>>>>>> 7c44335f
+
+
 	}
 	/**
 	 * Constructor from key type, key, signature and description
-	 * @param keyType the type of key 
+	 * @param keyType the type of key
 	 * @param publicKey the key as a byte array (byte[])
 	 * @param signature the signature as a byte array (byte[])
 	 * @param keyDescription the description of the key
 	 */
 	public HederaKeySignature(KeyType keyType, byte[] publicKey, byte[] signature, String keyDescription) {
-<<<<<<< HEAD
-	   	
-=======
-
->>>>>>> 7c44335f
+
 		this.publicKey = publicKey.clone();
 		if (signature != null) {
 			this.signature = signature.clone();
@@ -128,15 +119,11 @@
 		}
 		this.keyType = keyType;
 		this.keyDescription = keyDescription;
-<<<<<<< HEAD
-	   	
-=======
-
->>>>>>> 7c44335f
-	}
-	/**
-	 * Constructor from key type, key and signature 
-	 * @param keyType the type of key 
+
+	}
+	/**
+	 * Constructor from key type, key and signature
+	 * @param keyType the type of key
 	 * @param publicKey the key as a byte array (byte[])
 	 * @param signature the signature as a byte array (byte[])
 	 */
@@ -150,24 +137,16 @@
 	 * @param keyDescription the description for the key
 	 */
 	public HederaKeySignature(HederaContractID contractKey, String keyDescription) {
-<<<<<<< HEAD
-	   	
-=======
-
->>>>>>> 7c44335f
+
 		this.keyType = KeyType.CONTRACT;
 		this.contractIDKey = contractKey;
 		// contract signatures are 0 byte by default
 		this.signature = null;
 		this.keyDescription = keyDescription;
-<<<<<<< HEAD
-	   	
-=======
-
->>>>>>> 7c44335f
-	}
-	/**
-	 * Constructor from a {@link HederaContractID} 
+
+	}
+	/**
+	 * Constructor from a {@link HederaContractID}
 	 * Note: The signature will be set to null
 	 * @param contractKey the {@link HederaContractID} key
 	 */
@@ -180,22 +159,14 @@
 	 * @param keyDescription the description for the key
 	 */
 	public HederaKeySignature(HederaKeySignatureThreshold thresholdKeySigPair, String keyDescription) {
-<<<<<<< HEAD
-	   	
+
 		this.keyType = KeyType.THRESHOLD;
 		this.keySigThreshold = thresholdKeySigPair;
 		this.keyDescription = keyDescription;
-	   	
-=======
-
-		this.keyType = KeyType.THRESHOLD;
-		this.keySigThreshold = thresholdKeySigPair;
-		this.keyDescription = keyDescription;
-
->>>>>>> 7c44335f
-	}
-	/**
-	 * Constructor from a {@link HederaKeySignatureThreshold} object 
+
+	}
+	/**
+	 * Constructor from a {@link HederaKeySignatureThreshold} object
 	 * @param thresholdKeySigPair a {@link HederaKeySignatureThreshold}
 	 */
 	public HederaKeySignature(HederaKeySignatureThreshold thresholdKeySigPair) {
@@ -207,22 +178,14 @@
 	 * @param keyDescription the description for the key
 	 */
 	public HederaKeySignature(HederaKeySignatureList keySigList, String keyDescription) {
-<<<<<<< HEAD
-	   	
+
 		this.keyType = KeyType.LIST;
 		this.keySigList = keySigList;
 		this.keyDescription = keyDescription;
-	   	
-=======
-
-		this.keyType = KeyType.LIST;
-		this.keySigList = keySigList;
-		this.keyDescription = keyDescription;
-
->>>>>>> 7c44335f
-	}
-	/**
-	 * Constructor from a {@link HederaKeySignatureList} 
+
+	}
+	/**
+	 * Constructor from a {@link HederaKeySignatureList}
 	 * @param keySigList a {@link HederaKeySignatureList}
 	 */
 	public HederaKeySignature(HederaKeySignatureList keySigList) {
@@ -236,12 +199,8 @@
 	 * @param keyDescription the description for the key
 	 */
 //	public HederaKeySignature(Key protobufKey, Signature protobufSig, String keyDescription) {
-<<<<<<< HEAD
-//	   	
-=======
 //
->>>>>>> 7c44335f
-//		
+//
 //		HederaKeyPair hederaKey = new HederaKeyPair(protobufKey);
 //		HederaSignature hederaSignature = new HederaSignature(protobufSig);
 //
@@ -255,7 +214,7 @@
 //			this.keySigThreshold = new HederaKeySignatureThreshold(protobufKey.getThresholdKey(), protobufSig.getThresholdSignature());
 //			break;
 //		case KEY_NOT_SET:
-//            throw new IllegalArgumentException("Key not set in protobuf data.");			
+//            throw new IllegalArgumentException("Key not set in protobuf data.");
 //		case CONTRACTID:
 //			this.keyType = hederaKey.getKeyType();
 //			this.contractIDKey = hederaKey.getContractIDKey();
@@ -268,14 +227,10 @@
 //			this.signature = hederaSignature.getSignature();
 //		}
 //		this.keyDescription = keyDescription;
-<<<<<<< HEAD
-//	   	
-=======
 //
->>>>>>> 7c44335f
 //	}
 //	/**
-//	 * Constructor for a {@link Key} protobuf and associated {@link Signature} protobuf 
+//	 * Constructor for a {@link Key} protobuf and associated {@link Signature} protobuf
 //	 * Note: It is assumed that keys and signatures are matching in both protobuf objects
 //	 * @param protobufKey a {@link Key} protobuf
 //	 * @param protobufSig a {@link Signature} protobug
@@ -288,24 +243,16 @@
 	 * @return {@link KeyType}
 	 */
 	public KeyType getKeyType() {
-<<<<<<< HEAD
-	   	
-=======
-
->>>>>>> 7c44335f
+
 		return this.keyType;
 	}
-	/** 
+	/**
 	 * Gets the key held in this object
 	 * Note: this will be null if not set
 	 * @return byte[]
 	 */
 	public byte[] getKey() {
-<<<<<<< HEAD
-	   	
-=======
-
->>>>>>> 7c44335f
+
 		return this.publicKey;
 	}
 	/**
@@ -314,11 +261,7 @@
 	 * @return byte[]
 	 */
 	public byte[] getSignature() {
-<<<<<<< HEAD
-	   	
-=======
-
->>>>>>> 7c44335f
+
 		return this.signature;
 	}
 	/**
@@ -327,11 +270,7 @@
 	 * @return {@link HederaContractID}
 	 */
 	public HederaContractID getContractIDKey() {
-<<<<<<< HEAD
-	   	
-=======
-
->>>>>>> 7c44335f
+
 		return this.contractIDKey;
 	}
 	/**
@@ -340,24 +279,16 @@
 	 * @return byte[0]
 	 */
 	public byte[] getContractIDSignature() {
-<<<<<<< HEAD
-	   	
-=======
-
->>>>>>> 7c44335f
+
 		return new byte[0]; //this.signature;
 	}
 	/**
 	 * Gets the {@link HederaKeySignatureThreshold} held in this object
-	 * Note: Returns null if not set 
+	 * Note: Returns null if not set
 	 * @return {@link HederaKeySignatureThreshold}
 	 */
 	public HederaKeySignatureThreshold getThresholdKeySignaturePair() {
-<<<<<<< HEAD
-	   	
-=======
-
->>>>>>> 7c44335f
+
 		return this.keySigThreshold;
 	}
 	/**
@@ -365,11 +296,7 @@
 	 * @return {@link HederaKeySignatureList}
 	 */
 	public HederaKeySignatureList getKeySignaturePairList() {
-<<<<<<< HEAD
-	   	
-=======
-
->>>>>>> 7c44335f
+
 		return this.keySigList;
 	}
 	/**
@@ -377,14 +304,10 @@
 	 * @return {@link Key}
 	 */
 	public Key getKeyProtobuf() {
-<<<<<<< HEAD
-	   	
-=======
-
->>>>>>> 7c44335f
+
 		// Generates the protobuf payload for this class
 		Key.Builder keyProtobuf = Key.newBuilder();
-		
+
 		switch (this.keyType) {
 		case ED25519:
 			if (this.publicKey != null) {
@@ -417,29 +340,21 @@
 			}
 			break;
 		case NOTSET:
-            throw new IllegalArgumentException("Key type not set, unable to generate data.");			
-		}
-<<<<<<< HEAD
-	   	
-=======
-
->>>>>>> 7c44335f
-		
+            throw new IllegalArgumentException("Key type not set, unable to generate data.");
+		}
+
+
 		return keyProtobuf.build();
 	}
-	/** 
+	/**
 	 * Returns the {@link Signature} protobuf for the signature held in this object
 	 * @return {@link Signature}
 	 */
 	public Signature getSignatureProtobuf() {
-<<<<<<< HEAD
-	   	
-=======
-
->>>>>>> 7c44335f
+
 		// Generates the protobuf payload for this class
 		Signature.Builder signatureProtobuf = Signature.newBuilder();
-		
+
 		switch (this.keyType) {
 		case ED25519:
 			if (this.signature != null) {
@@ -470,14 +385,10 @@
 			}
 			break;
 		case NOTSET:
-            throw new IllegalArgumentException("Signature type not set, unable to generate data.");			
-		}
-<<<<<<< HEAD
-	   	
-=======
-
->>>>>>> 7c44335f
-		
+            throw new IllegalArgumentException("Signature type not set, unable to generate data.");
+		}
+
+
 		return signatureProtobuf.build();
 	}
 	/**
@@ -491,13 +402,9 @@
 	 * @return boolean true if a signature was set
 	 */
 	public boolean setSignatureForKey(byte[] key, byte[] signature, boolean stopAtFirst) {
-<<<<<<< HEAD
-	   	
-=======
-
->>>>>>> 7c44335f
+
 		boolean foundOne = false;
-		
+
 		// exit if key type is not set
 		if (this.keyType == KeyType.NOTSET) {
 			return false;
@@ -514,11 +421,7 @@
 					foundOne = true;
 					this.signature = signature;
 					if (stopAtFirst) {
-<<<<<<< HEAD
-					   	
-=======
-				
->>>>>>> 7c44335f
+
 						return true;
 					}
 				}
@@ -529,12 +432,8 @@
 		} else if (this.keyType == KeyType.LIST) {
 			foundOne = keySigList.setSignatureForKey(key, signature, stopAtFirst);
 		}
-<<<<<<< HEAD
-	   	
-=======
-
->>>>>>> 7c44335f
-		
+
+
 		return foundOne;
 	}
 	/**
@@ -548,27 +447,19 @@
 	 * @return boolean true if a signature was set
 	 */
 	public boolean setSignatureForKeys(byte[][] keys, byte[][] signatures, boolean stopAtFirst) {
-<<<<<<< HEAD
-	   	
-=======
-
->>>>>>> 7c44335f
+
 		boolean foundOne = false;
-		
+
 		for (int i=0; i < keys.length; i++) {
 			if (setSignatureForKey(keys[i], signatures[i], stopAtFirst)) {
 				foundOne = true;
 			}
 		}
-<<<<<<< HEAD
-	   	
-=======
-
->>>>>>> 7c44335f
-		
+
+
 		return foundOne;
 	}
-	
+
 	/**
 	 * Sets the signature against a key matching the supplied UUID
 	 * if the signature is already set, it will be overwritten
@@ -577,20 +468,12 @@
 	 * @return boolean true if key was found
 	 */
 	public boolean setSignatureForKeyUUID(String uuid, byte[] signature) {
-<<<<<<< HEAD
-	   	
-=======
-
->>>>>>> 7c44335f
+
 		boolean foundOne = false;
-		
+
 		// exit if key type is not set
 		if (this.keyType == KeyType.NOTSET) {
-<<<<<<< HEAD
-		   	
-=======
-	
->>>>>>> 7c44335f
+
 			return false;
 		}
 
@@ -600,11 +483,7 @@
 			if (this.uuid.equals(uuid)) {
 				// it's a match, set the signature
 				this.signature = signature;
-<<<<<<< HEAD
-			   	
-=======
-		
->>>>>>> 7c44335f
+
 				return true;
 			}
 		}
@@ -613,12 +492,8 @@
 		} else if (this.keyType == KeyType.LIST) {
 			foundOne = keySigList.setSignatureForKeyUUID(uuid, signature);
 		}
-<<<<<<< HEAD
-	   	
-=======
-
->>>>>>> 7c44335f
-		
+
+
 		return foundOne;
 	}
 	/**
@@ -629,11 +504,7 @@
 	 * @return boolean true if a signature was set
 	 */
 	public boolean setSignatureForKeyUUIDs(String[] uuids, byte[][] signatures) {
-<<<<<<< HEAD
-	   	
-=======
-
->>>>>>> 7c44335f
+
 		boolean foundOne = false;
 
 		for (int i=0; i < uuids.length; i++) {
@@ -641,11 +512,7 @@
 				foundOne = true;
 			}
 		}
-<<<<<<< HEAD
-	   	
-=======
-
->>>>>>> 7c44335f
+
 		return foundOne;
 	}
 	/**
@@ -656,20 +523,12 @@
 	 * @return true if a signature was updated
 	 */
 	public boolean updateSignatureForKey(byte[] key, byte[] signature) {
-<<<<<<< HEAD
-	   	
-=======
-
->>>>>>> 7c44335f
+
 		boolean foundOne = false;
-		
+
 		// exit if key type is not set
 		if (this.keyType == KeyType.NOTSET) {
-<<<<<<< HEAD
-		   	
-=======
-	
->>>>>>> 7c44335f
+
 			return false;
 		}
 
@@ -690,12 +549,8 @@
 		} else if (this.keyType == KeyType.LIST) {
 			foundOne = keySigList.updateSignatureForKey(key, signature);
 		}
-<<<<<<< HEAD
-	   	
-=======
-
->>>>>>> 7c44335f
-		
+
+
 		return foundOne;
 	}
 	/**
@@ -706,40 +561,28 @@
 	 * @return true if a signature was updated
 	 */
 	public boolean updateSignatureForKeys(byte[][] keys, byte[][] signatures) {
-<<<<<<< HEAD
-	   	
-=======
-
->>>>>>> 7c44335f
+
 		boolean foundOne = false;
-		
+
 		for (int i=0; i < keys.length; i++) {
 			if (updateSignatureForKey(keys[i], signatures[i])) {
 				foundOne = true;
 			}
 		}
-<<<<<<< HEAD
-	   	
-=======
-
->>>>>>> 7c44335f
-		
+
+
 		return foundOne;
 	}
 	/**
 	 * Gets an array of keys and UUIDS {@link HederaKeyUUIDDescription} for a given public key
-	 * 
+	 *
 	 * @param hederaKeyUUIDDescriptions a List of {@link HederaKeyUUIDDescription} containing the result
 	 * Note: Due to the recursive nature of this method, you must initialise this List before calling the method.
-	 * The result will be in the same parameter  
+	 * The result will be in the same parameter
 	 * @param publicKey the public key to look for
 	 */
 	public void getKeyUUIDs(List<HederaKeyUUIDDescription> hederaKeyUUIDDescriptions, byte[] publicKey) {
-<<<<<<< HEAD
-	   	
-=======
-
->>>>>>> 7c44335f
+
 		// exit if key type is not set
 		if (this.keyType != KeyType.NOTSET) {
 
@@ -756,12 +599,8 @@
 			} else if (this.keyType == KeyType.LIST) {
 				keySigList.getKeyUUIDs(hederaKeyUUIDDescriptions, publicKey);
 			}
-		}		
-<<<<<<< HEAD
-	   	
-=======
-
->>>>>>> 7c44335f
+		}
+
 	}
 
 	/**
@@ -770,14 +609,10 @@
 	 */
 	@SuppressWarnings("unchecked")
 	public JSONObject JSON() {
-<<<<<<< HEAD
-	   	
-=======
-
->>>>>>> 7c44335f
-		
+
+
 	   	JSONObject jsonKey = new JSONObject();
-	   	
+
 	   	jsonKey.put(JSON_DESCRIPTION, this.keyDescription);
 	   	jsonKey.put(JSON_UUID, this.uuid);
 	   	if (this.signature != null) {
@@ -820,12 +655,8 @@
 			jsonKey.put(JSON_SIGNATURE_TYPE, "NOTSET");
 			break;
 		}
-<<<<<<< HEAD
-	   	
-=======
-
->>>>>>> 7c44335f
-		
+
+
 		return jsonKey;
 	}
 	/**
@@ -833,13 +664,8 @@
 	 * @return {@link String}
 	 */
 	public String JSONString() {
-<<<<<<< HEAD
-	   	
-	   	
-=======
-
-
->>>>>>> 7c44335f
+
+
 		return JSON().toJSONString();
 	}
 
@@ -848,12 +674,8 @@
 	 * @param jsonKey the {@link JSONObject} to populate this object with
 	 */
 	public void fromJSON(JSONObject jsonKey) {
-<<<<<<< HEAD
-	   	
-=======
-
->>>>>>> 7c44335f
-		
+
+
 		if (jsonKey.containsKey(JSON_DESCRIPTION)) {
 			this.keyDescription = (String) jsonKey.get(JSON_DESCRIPTION);
 		} else {
@@ -871,9 +693,9 @@
 			this.keySigList = null;
 			this.publicKey = null;
 			this.signature = null;
-			
+
 			JSONObject oneKey = new JSONObject();
-			
+
 			switch ((String) jsonKey.get(JSON_TYPE)) {
 			case  "CONTRACT":
 				this.keyType = KeyType.CONTRACT;
@@ -943,13 +765,9 @@
 		} else {
 			throw new IllegalStateException("Key type isn't set in JSON.");
 		}
-<<<<<<< HEAD
-	   	
-=======
-
->>>>>>> 7c44335f
-	}
-	
+
+	}
+
 	/**
 	 * Runs a query to get entities related to this key from the Hedera Network
 	 * If successful, the method populates the entityIDs, cost and stateProof for this object depending on the type of answer requested
@@ -960,12 +778,8 @@
 	 */
 	public boolean getEntities(HederaTransaction payment, HederaQueryHeader.QueryResponseType responseType) throws InterruptedException {
 		boolean result = true;
-		
-<<<<<<< HEAD
-	   	
-=======
-
->>>>>>> 7c44335f
+
+
 		// build the query
 	   	// Header
 		HederaQueryHeader queryHeader = new HederaQueryHeader();
@@ -973,25 +787,25 @@
 			queryHeader.payment = payment;
 			queryHeader.responseType = responseType;
 		}
-		
+
 		// get by key query
 		GetByKeyQuery.Builder getByKeyQuery = GetByKeyQuery.newBuilder();
 		getByKeyQuery.setKey(this.getKeyProtobuf());
 		getByKeyQuery.setHeader(queryHeader.getProtobuf());
-		
+
 		// the query itself
 		HederaQuery query = new HederaQuery();
 		query.queryType = QueryType.FILEGETINFO;
 		query.queryData = getByKeyQuery.build();
-		
+
 		// query now set, send to network
 		Response response = this.node.getFileInfo(query);
 
 		FileGetInfoResponse.Builder fileGetInfoResponse = response.getFileGetInfo().toBuilder();
-		
+
 		// check response header first
 		ResponseHeader.Builder responseHeader = fileGetInfoResponse.getHeaderBuilder();
-		
+
 		this.precheckResult = responseHeader.getNodeTransactionPrecheckCode();
 
 		if (this.precheckResult == ResponseCodeEnum.OK) {
@@ -1000,7 +814,7 @@
 			this.cost = responseHeader.getCost();
 			//state proof
 			this.stateProof = responseHeader.getStateProof().toByteArray();
-			
+
 			this.entityIDs.clear();
 			for (int i=0; i < queryResponse.getEntitiesCount(); i++) {
 				HederaEntityID entity = new HederaEntityID(queryResponse.getEntities(i));
@@ -1009,12 +823,8 @@
 		} else {
 			result = false;
 		}
-		
-<<<<<<< HEAD
-	   	
-=======
-
->>>>>>> 7c44335f
+
+
 	   	return result;
 	}
 	/**
@@ -1025,11 +835,7 @@
 	 * @throws InterruptedException should a communication error occur with the node
 	 */
 	public boolean getEntitiesAnswerOnly(HederaTransaction payment) throws InterruptedException {
-<<<<<<< HEAD
-	   	
-=======
-
->>>>>>> 7c44335f
+
 	   	return getEntities(payment, QueryResponseType.ANSWER_ONLY);
 	}
 	/**
@@ -1040,11 +846,7 @@
 	 * @throws InterruptedException should a communication error occur with the node
 	 */
 	public boolean getEntitiesStateProof(HederaTransaction payment) throws InterruptedException {
-<<<<<<< HEAD
-	   	
-=======
-
->>>>>>> 7c44335f
+
 		return getEntities(payment, HederaQueryHeader.QueryResponseType.ANSWER_STATE_PROOF);
 	}
 	/**
@@ -1054,11 +856,7 @@
 	 * @throws InterruptedException should a communication error occur with the node
 	 */
 	public boolean getEntitiesCostAnswer() throws InterruptedException {
-<<<<<<< HEAD
-	   	
-=======
-
->>>>>>> 7c44335f
+
 		return getEntities(null, HederaQueryHeader.QueryResponseType.COST_ANSWER);
 	}
 	/**
@@ -1068,11 +866,7 @@
 	 * @throws InterruptedException should a communication error occur with the node
 	 */
 	public boolean getEntitiesCostAnswerStateProof() throws InterruptedException {
-<<<<<<< HEAD
-	   	
-=======
-
->>>>>>> 7c44335f
+
 		return getEntities(null, HederaQueryHeader.QueryResponseType.COST_ANSWER_STATE_PROOF);
 	}
 }
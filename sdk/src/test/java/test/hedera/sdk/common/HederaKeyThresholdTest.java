--- conflicted
+++ resolved
@@ -26,15 +26,10 @@
 
 	@BeforeAll
 	static void initAll() {
-<<<<<<< HEAD
 		HederaKeyPair key = new HederaKeyPair(KeyType.ED25519);
 		keyBytes = key.getPublicKey();
 		keyList.add(new HederaKeyPair(KeyType.ED25519, keyBytes, null));
 		keyList.add(new HederaKeyPair(KeyType.ED25519, keyBytes, null));
-=======
-		keyList.add(new HederaKeyPair(KeyType.ED25519, keyBytes));
-		keyList.add(new HederaKeyPair(KeyType.RSA3072, keyBytes));
->>>>>>> fbdccd5f
 	}
 	
 	@Test

package com.hedera.hashgraph.sdk;

<<<<<<< HEAD
=======
import com.fasterxml.jackson.annotation.JsonTypeInfo;
import com.google.protobuf.ByteString;
>>>>>>> 2ec01f3d
import com.hedera.hashgraph.sdk.proto.AccountID;
import com.hedera.hashgraph.sdk.proto.CryptoGetAccountBalanceResponse;
import com.hedera.hashgraph.sdk.proto.CryptoServiceGrpc;
import com.hedera.hashgraph.sdk.proto.FileServiceGrpc;
import com.hedera.hashgraph.sdk.proto.Query;
import com.hedera.hashgraph.sdk.proto.Response;
import com.hedera.hashgraph.sdk.proto.ResponseCodeEnum;
import com.hedera.hashgraph.sdk.proto.ResponseHeader;
import com.hedera.hashgraph.sdk.proto.SignedTransaction;
import com.hedera.hashgraph.sdk.proto.SmartContractServiceGrpc;
import com.hedera.hashgraph.sdk.proto.Transaction;
import com.hedera.hashgraph.sdk.proto.TransactionGetReceiptResponse;
import com.hedera.hashgraph.sdk.proto.TransactionReceipt;
import com.hedera.hashgraph.sdk.proto.TransactionResponse;
import io.grpc.Status;
import io.grpc.StatusRuntimeException;
import io.grpc.stub.StreamObserver;
import java8.util.function.Function;
import org.junit.jupiter.api.Assertions;
import org.junit.jupiter.api.Disabled;
import org.junit.jupiter.api.DisplayName;
import org.junit.jupiter.api.Test;
import org.junit.jupiter.params.ParameterizedTest;
import org.junit.jupiter.params.provider.CsvSource;
import org.threeten.bp.Duration;

import java.io.IOException;
import java.util.ArrayList;
import java.util.Arrays;
import java.util.HashMap;
import java.util.List;
import java.util.Objects;
import java.util.concurrent.TimeoutException;

public class MockingTest {
    @Test
    void testSucceedsWithCorrectHbars() throws PrecheckStatusException, TimeoutException, InterruptedException {
        List<Object> responses1 = List.of(
                Status.Code.UNAVAILABLE.toStatus().asRuntimeException(),
                (Function<Object, Object>) o -> Status.Code.UNAVAILABLE.toStatus().asRuntimeException(),
                Response.newBuilder()
                        .setCryptogetAccountBalance(
                                CryptoGetAccountBalanceResponse.newBuilder()
                                        .setHeader(ResponseHeader.newBuilder().setNodeTransactionPrecheckCode(ResponseCodeEnum.OK).build())
                                        .setAccountID(AccountID.newBuilder().setAccountNum(10).build())
                                        .setBalance(100)
                                        .build()
                        ).build()
        );

        var responses = List.of(responses1);

        try (var mocker = Mocker.withResponses(responses)) {
            var balance = new AccountBalanceQuery().setAccountId(new AccountId(10)).execute(mocker.client);

            Assertions.assertEquals(balance.hbars, Hbar.fromTinybars(100));
        }
    }

<<<<<<< HEAD
=======
    String makeBigString(int size) {
        char[] chars = new char[size];
        Arrays.fill(chars, 'A');
        return new String(chars);
    }

    @ParameterizedTest(name = "[{0}] ContractCreateFlow functions")
    @CsvSource({
        "sync",
        "async"
    })
    void contractCreateFlowFunctions(String versionToTest) throws Throwable {
        var BIG_BYTECODE = makeBigString(ContractCreateFlow.FILE_CREATE_MAX_BYTES + 1000);
        var adminKey = PrivateKey.generateED25519().getPublicKey();

        var cryptoService = new TestCryptoService();
        var fileService = new TestFileService();
        var contractService = new TestContractService();
        var server = new TestServer("contractCreateFlow", cryptoService, fileService, contractService);

        var fileId = FileId.fromString("1.2.3");

        cryptoService.buffer.enqueueResponse(TestResponse.query(
            Response.newBuilder().setTransactionGetReceipt(
                TransactionGetReceiptResponse.newBuilder().setReceipt(
                    TransactionReceipt.newBuilder().setFileID(fileId.toProtobuf()).setStatus(ResponseCodeEnum.SUCCESS).build()
                ).build()
            ).build()
        )).enqueueResponse(TestResponse.successfulReceipt());
        fileService.buffer
            .enqueueResponse(TestResponse.transactionOk())
            .enqueueResponse(TestResponse.transactionOk())
            .enqueueResponse(TestResponse.transactionOk());

        contractService.buffer.enqueueResponse(TestResponse.transactionOk());

        var flow = new ContractCreateFlow()
            .setBytecode(BIG_BYTECODE)
            .setContractMemo("memo goes here")
            .setConstructorParameters(new byte[]{1, 2, 3})
            .setAutoRenewPeriod(Duration.ofMinutes(1))
            .setAdminKey(adminKey)
            .setGas(100)
            .setInitialBalance(new Hbar(3));

        if (versionToTest.equals("sync")) {
            flow.execute(server.client);
        } else {
            flow.executeAsync(server.client).get();
        }

        Thread.sleep(1000);

        Assertions.assertEquals(2, cryptoService.buffer.queryRequestsReceived.size());
        Assertions.assertEquals(3, fileService.buffer.transactionRequestsReceived.size());
        Assertions.assertEquals(1, contractService.buffer.transactionRequestsReceived.size());
        var transactions = new ArrayList<com.hedera.hashgraph.sdk.Transaction<?>>();
        for (var request : fileService.buffer.transactionRequestsReceived) {
            transactions.add(com.hedera.hashgraph.sdk.Transaction.fromBytes(request.toByteArray()));
        }
        transactions.add(com.hedera.hashgraph.sdk.Transaction.fromBytes(
            contractService.buffer.transactionRequestsReceived.get(0).toByteArray()
        ));

        Assertions.assertInstanceOf(FileCreateTransaction.class, transactions.get(0));
        Assertions.assertEquals(
            ContractCreateFlow.FILE_CREATE_MAX_BYTES,
            ((FileCreateTransaction)transactions.get(0)).getContents().size()
        );

        Assertions.assertTrue(cryptoService.buffer.queryRequestsReceived.get(0).hasTransactionGetReceipt());

        Assertions.assertInstanceOf(FileAppendTransaction.class, transactions.get(1));
        var fileAppendTx = (FileAppendTransaction) transactions.get(1);
        Assertions.assertEquals(fileId, fileAppendTx.getFileId());
        Assertions.assertEquals(
            BIG_BYTECODE.length() - ContractCreateFlow.FILE_CREATE_MAX_BYTES,
            fileAppendTx.getContents().size()
        );

        Assertions.assertInstanceOf(ContractCreateTransaction.class, transactions.get(3));
        var contractCreateTx = (ContractCreateTransaction) transactions.get(3);
        Assertions.assertEquals("memo goes here", contractCreateTx.getContractMemo());
        Assertions.assertEquals(fileId, contractCreateTx.getBytecodeFileId());
        Assertions.assertEquals(ByteString.copyFrom(new byte[]{1, 2, 3}), contractCreateTx.getConstructorParameters());
        Assertions.assertEquals(Duration.ofMinutes(1), contractCreateTx.getAutoRenewPeriod());
        Assertions.assertEquals(adminKey, contractCreateTx.getAdminKey());
        Assertions.assertEquals(100, contractCreateTx.getGas());
        Assertions.assertEquals(new Hbar(3), contractCreateTx.getInitialBalance());

        Assertions.assertInstanceOf(FileDeleteTransaction.class, transactions.get(2));

        server.close();
    }

>>>>>>> 2ec01f3d
    @Test
    void exitOnAborted() throws PrecheckStatusException, TimeoutException, InterruptedException {
        List<Object> responses1 = List.of();

        var responses = List.of(responses1);

        try (var mocker = Mocker.withResponses(responses)) {
            Assertions.assertThrows(RuntimeException.class, () -> new AccountBalanceQuery().setAccountId(new AccountId(10)).execute(mocker.client));
        }
    }

    @ParameterizedTest(name = "[{2}] Executable retries on gRPC error with status {0} and description {1}")
    @CsvSource({
            "INTERNAL, internal RST_STREAM error, sync",
            "INTERNAL, rst stream, sync",
            "RESOURCE_EXHAUSTED, , sync",
            "UNAVAILABLE, , sync",
            "INTERNAL, internal RST_STREAM error, async",
            "INTERNAL, rst stream, async",
            "RESOURCE_EXHAUSTED, , async",
            "UNAVAILABLE, , async"
    })
    void shouldRetryExceptionallyFunctionsCorrectly(Status.Code code, String description, String sync) throws Exception {
        var service = new TestCryptoService();
        var server = new TestServer("executableRetry", service);

        var exception = Status.fromCode(code)
                .withDescription(description)
                .asRuntimeException();

        service.buffer
                .enqueueResponse(TestResponse.error(exception))
                .enqueueResponse(TestResponse.transactionOk());

        if (sync.equals("sync")) {
            new AccountCreateTransaction()
                    .execute(server.client);
        } else {
            new AccountCreateTransaction()
                    .executeAsync(server.client)
                    .get();
        }

        Assertions.assertEquals(2, service.buffer.transactionRequestsReceived.size());

        server.close();
    }


    @ParameterizedTest(name = "[{2}] Executable should make max {1} attempts when there are {0} errors, and error")
    @CsvSource({
            "2, 2, sync",
            "2, 2, async"
    })
    void maxAttempts(Integer numberOfErrors, Integer maxAttempts, String sync) throws Exception {
        var service = new TestCryptoService();
        var server = new TestServer("executableMaxAttemptsSync", service);

        var exception = Status.UNAVAILABLE.asRuntimeException();

        for (var i = 0; i < numberOfErrors; i++) {
            service.buffer.enqueueResponse(TestResponse.error(exception));
        }

        service.buffer.enqueueResponse(TestResponse.transactionOk());

        if (sync.equals("sync")) {
            Assertions.assertThrows(MaxAttemptsExceededException.class, () -> {
                new AccountCreateTransaction()
                        .setMaxAttempts(maxAttempts)
                        .execute(server.client);
            });
        } else {
            new AccountCreateTransaction()
                    .setMaxAttempts(2)
                    .executeAsync(server.client)
                    .handle((response, error) -> {
                        Assertions.assertNotNull(error);
                        Assertions.assertTrue(error.getCause() instanceof MaxAttemptsExceededException);

                        return null;
                    })
                    .get();
        }

        Assertions.assertEquals(2, service.buffer.transactionRequestsReceived.size());

        server.close();
    }

    @ParameterizedTest(name = "[{2}] Executable retries on {1} Hedera status error(s) {0}")
    @CsvSource({
        "BUSY, 1, sync",
        "PLATFORM_TRANSACTION_NOT_CREATED, 1, sync",
        "TRANSACTION_EXPIRED, 1, sync",
        "BUSY, 3, sync",
        "PLATFORM_TRANSACTION_NOT_CREATED, 3, sync",
        "TRANSACTION_EXPIRED, 3, sync",
        "BUSY, 1, async",
        "PLATFORM_TRANSACTION_NOT_CREATED, 1, async",
        "TRANSACTION_EXPIRED, 1, async",
        "BUSY, 3, async",
        "PLATFORM_TRANSACTION_NOT_CREATED, 3, async",
        "TRANSACTION_EXPIRED, 3, async"
    })
    void shouldRetryFunctionsCorrectly(com.hedera.hashgraph.sdk.Status status, int numberOfErrors, String sync) throws Exception {
        var service = new TestCryptoService();
        var server = new TestServer("shouldRetryFunctionsCorrectly", service);

        for (var i = 0; i < numberOfErrors; i++) {
            service.buffer.enqueueResponse(TestResponse.transaction(status));
        }

        service.buffer.enqueueResponse(TestResponse.transactionOk());

        server.client.setMaxAttempts(4);

        if (sync.equals("sync")) {
            new AccountCreateTransaction()
                    .execute(server.client);
        } else {
            new AccountCreateTransaction()
                    .executeAsync(server.client)
                    .get();
        }

        Assertions.assertEquals(numberOfErrors + 1, service.buffer.transactionRequestsReceived.size());

        server.close();
    }

    @ParameterizedTest(name = "[{2}] Executable retries on {1} Hedera status error(s) {0}")
    @CsvSource({
            "BUSY, 2, sync",
            "PLATFORM_TRANSACTION_NOT_CREATED, 2, sync",
            "BUSY, 2, async",
            "PLATFORM_TRANSACTION_NOT_CREATED, 2, async",
    })
    void shouldRetryErrorsCorrectly(com.hedera.hashgraph.sdk.Status status, int numberOfErrors, String sync) throws Exception {
        var service = new TestCryptoService();
        var server = new TestServer("shouldRetryFunctionsCorrectly", service);

        for (var i = 0; i < numberOfErrors; i++) {
            service.buffer.enqueueResponse(TestResponse.transaction(status));
        }

        server.client.setMaxAttempts(2);

        if (sync.equals("sync")) {
            Assertions.assertThrows(MaxAttemptsExceededException.class, () -> {
                new AccountCreateTransaction()
                        .execute(server.client);
            });
        } else {
            new AccountCreateTransaction()
                    .executeAsync(server.client)
                    .handle((response, error) -> {
                        Assertions.assertNotNull(error);
                        Assertions.assertTrue(error.getCause() instanceof MaxAttemptsExceededException);

                        return null;
                    })
                    .get();
        }

        Assertions.assertEquals(numberOfErrors, service.buffer.transactionRequestsReceived.size());

        server.close();
    }

    @Test
    @DisplayName("Client.setDefaultMaxTransactionFee() functions correctly")
    void defaultMaxTransactionFeeTest() throws Exception {
        var service = new TestCryptoService();
        var server = new TestServer("maxTransactionFee", service);

        service.buffer
                .enqueueResponse(TestResponse.transactionOk())
                .enqueueResponse(TestResponse.transactionOk())
                .enqueueResponse(TestResponse.transactionOk())
                .enqueueResponse(TestResponse.transactionOk());

        new AccountCreateTransaction()
                .execute(server.client);

        new AccountCreateTransaction()
                .setMaxTransactionFee(new Hbar(5))
                .execute(server.client);

        server.client.setDefaultMaxTransactionFee(new Hbar(1));

        new AccountCreateTransaction()
                .execute(server.client);

        new AccountCreateTransaction()
                .setMaxTransactionFee(new Hbar(3))
                .execute(server.client);

        Assertions.assertEquals(4, service.buffer.transactionRequestsReceived.size());
        var transactions = new ArrayList<com.hedera.hashgraph.sdk.Transaction<?>>();
        for (var request : service.buffer.transactionRequestsReceived) {
            transactions.add(com.hedera.hashgraph.sdk.Transaction.fromBytes(request.toByteArray()));
        }
        Assertions.assertEquals(new Hbar(2), transactions.get(0).getMaxTransactionFee());
        Assertions.assertEquals(new Hbar(5), transactions.get(1).getMaxTransactionFee());
        Assertions.assertEquals(new Hbar(1), transactions.get(2).getMaxTransactionFee());
        Assertions.assertEquals(new Hbar(3), transactions.get(3).getMaxTransactionFee());

        server.close();
    }

    @Disabled
    @Test
    @DisplayName("Client.setDefaultMaxQueryPayment() functions correctly")
    void defaultMaxQueryPaymentTest() throws Exception {
        var service = new TestCryptoService();
        var server = new TestServer("queryPayment", service);

        var response = Response.newBuilder()
                .setCryptogetAccountBalance(
                        new AccountBalance(
                                new Hbar(0),
                                new HashMap<TokenId, Long>(),
                                new HashMap<TokenId, Integer>()
                        ).toProtobuf()
                ).build();

        service.buffer
                .enqueueResponse(TestResponse.query(response))
                .enqueueResponse(TestResponse.query(response))
                .enqueueResponse(TestResponse.query(response));

        // TODO: this will take some work, since I have to contend with Query's getCost behavior
        // TODO: actually, because AccountBalanceQuery is free, I'll need some other query type to test this.
        //       Perhaps getAccountInfo?

        server.close();
    }

    @Test
    @DisplayName("Signer is prevented from signing twice")
    void signerDoesNotSignTwice() throws Exception {
        var service = new TestCryptoService();
        var server = new TestServer("signerDoesNotSignTwice", service);

        service.buffer.enqueueResponse(TestResponse.transactionOk());

        var aliceKey = PrivateKey.generateED25519();

        var transaction = new AccountCreateTransaction()
                .setTransactionId(TransactionId.generate(Objects.requireNonNull(server.client.getOperatorAccountId())))
                .setNodeAccountIds(server.client.network.getNodeAccountIdsForExecute())
                .freeze()
                .sign(aliceKey);

        // This will cause the SDK Transaction to populate the sigPairLists list
        transaction.getTransactionHashPerNode();

        // This will clear the outerTransactions list while keeping the sigPairLists list
        transaction.signWithOperator(server.client);

        // If Transaction.signTransaction() is not programmed correctly, it will add Alice's signature to the
        // sigPairList a second time here.
        transaction.execute(server.client);

        // Now we must go through the laborious process of digging info out of the response.  =(
        Assertions.assertEquals(1, service.buffer.transactionRequestsReceived.size());
        var request = service.buffer.transactionRequestsReceived.get(0);
        var sigPairList = SignedTransaction.parseFrom(request.getSignedTransactionBytes()).getSigMap().getSigPairList();
        Assertions.assertEquals(2, sigPairList.size());
        Assertions.assertNotEquals(
                sigPairList.get(0).getEd25519().toString(),
                sigPairList.get(1).getEd25519().toString());

        server.close();
    }

    private static class TestCryptoService extends CryptoServiceGrpc.CryptoServiceImplBase implements TestService {
        public Buffer buffer = new Buffer();

        @Override
        public Buffer getBuffer() {
            return buffer;
        }

        @Override
        public void createAccount(Transaction request, StreamObserver<TransactionResponse> responseObserver) {
            respondToTransactionFromQueue(request, responseObserver);
        }

        @Override
        public void cryptoGetBalance(Query request, StreamObserver<Response> responseObserver) {
            respondToQueryFromQueue(request, responseObserver);
        }

        @Override
        public void getTransactionReceipts(Query request, StreamObserver<Response> responseObserver) {
            respondToQueryFromQueue(request, responseObserver);
        }
    }

    private static class TestFileService extends FileServiceGrpc.FileServiceImplBase implements TestService {
        public Buffer buffer = new Buffer();

        @Override
        public Buffer getBuffer() {
            return buffer;
        }

        @Override
        public void createFile(Transaction request, StreamObserver<TransactionResponse> responseObserver) {
            respondToTransactionFromQueue(request, responseObserver);
        }

        @Override
        public void appendContent(Transaction request, StreamObserver<TransactionResponse> responseObserver) {
            respondToTransactionFromQueue(request, responseObserver);
        }

        @Override
        public void deleteFile(Transaction request, StreamObserver<TransactionResponse> responseObserver) {
            respondToTransactionFromQueue(request, responseObserver);
        }
    }

    private static class TestContractService extends SmartContractServiceGrpc.SmartContractServiceImplBase implements TestService {
        public Buffer buffer = new Buffer();

        @Override
        public Buffer getBuffer() {
            return buffer;
        }

        @Override
        public void createContract(Transaction request, StreamObserver<TransactionResponse> responseObserver) {
            respondToTransactionFromQueue(request, responseObserver);
        }
    }
}
<|MERGE_RESOLUTION|>--- conflicted
+++ resolved
@@ -1,10 +1,7 @@
 package com.hedera.hashgraph.sdk;
 
-<<<<<<< HEAD
-=======
 import com.fasterxml.jackson.annotation.JsonTypeInfo;
 import com.google.protobuf.ByteString;
->>>>>>> 2ec01f3d
 import com.hedera.hashgraph.sdk.proto.AccountID;
 import com.hedera.hashgraph.sdk.proto.CryptoGetAccountBalanceResponse;
 import com.hedera.hashgraph.sdk.proto.CryptoServiceGrpc;
@@ -64,8 +61,6 @@
         }
     }
 
-<<<<<<< HEAD
-=======
     String makeBigString(int size) {
         char[] chars = new char[size];
         Arrays.fill(chars, 'A');
@@ -161,7 +156,6 @@
         server.close();
     }
 
->>>>>>> 2ec01f3d
     @Test
     void exitOnAborted() throws PrecheckStatusException, TimeoutException, InterruptedException {
         List<Object> responses1 = List.of();

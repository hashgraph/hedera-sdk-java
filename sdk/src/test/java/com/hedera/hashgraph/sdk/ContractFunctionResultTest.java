/*-
 *
 * Hedera Java SDK
 *
 * Copyright (C) 2020 - 2022 Hedera Hashgraph, LLC
 *
 * Licensed under the Apache License, Version 2.0 (the "License");
 * you may not use this file except in compliance with the License.
 * You may obtain a copy of the License at
 *
 *      http://www.apache.org/licenses/LICENSE-2.0
 *
 * Unless required by applicable law or agreed to in writing, software
 * distributed under the License is distributed on an "AS IS" BASIS,
 * WITHOUT WARRANTIES OR CONDITIONS OF ANY KIND, either express or implied.
 * See the License for the specific language governing permissions and
 * limitations under the License.
 *
 */
package com.hedera.hashgraph.sdk;

import com.google.protobuf.ByteString;
import com.google.protobuf.BytesValue;
import org.bouncycastle.util.encoders.Hex;
import org.junit.jupiter.api.DisplayName;
import org.junit.jupiter.api.Test;

import java.math.BigInteger;
import java.util.Collections;

import static org.assertj.core.api.Assertions.assertThat;

public class ContractFunctionResultTest {
    private static final String CALL_RESULT_HEX = ""
        + "00000000000000000000000000000000000000000000000000000000ffffffff"
        + "7fffffffffffffffffffffffffffffffffffffffffffffffffffffffffffffff"
        + "00000000000000000000000011223344556677889900aabbccddeeff00112233"
        + "ffffffffffffffffffffffffffffffffffffffffffffffffffffffffffffffff"
        + "00000000000000000000000000000000000000000000000000000000000000c0"
        + "0000000000000000000000000000000000000000000000000000000000000100"
        + "000000000000000000000000000000000000000000000000000000000000000d"
        + "48656c6c6f2c20776f726c642100000000000000000000000000000000000000"
        + "0000000000000000000000000000000000000000000000000000000000000014"
        + "48656c6c6f2c20776f726c642c20616761696e21000000000000000000000000";

    private static final String STRING_ARRAY_RESULT_HEX = ""
        + "0000000000000000000000000000000000000000000000000000000000000020"
        + "0000000000000000000000000000000000000000000000000000000000000002"
        + "0000000000000000000000000000000000000000000000000000000000000040"
        + "0000000000000000000000000000000000000000000000000000000000000080"
        + "000000000000000000000000000000000000000000000000000000000000000C"
        + "72616E646F6D2062797465730000000000000000000000000000000000000000"
        + "000000000000000000000000000000000000000000000000000000000000000C"
        + "72616E646F6D2062797465730000000000000000000000000000000000000000";

    private static final byte[] callResult = Hex.decode(CALL_RESULT_HEX);
    private static final byte[] stringArrayCallResult = Hex.decode(STRING_ARRAY_RESULT_HEX);

    @Test
    @DisplayName("provides results correctly")
    void providesResultsCorrectly() {
        var result = new ContractFunctionResult(
            com.hedera.hashgraph.sdk.proto.ContractFunctionResult.newBuilder()
                .setContractID(ContractId.fromString("1.2.3").toProtobuf())
                .setContractCallResult(ByteString.copyFrom(callResult))
                .setEvmAddress(BytesValue.newBuilder().setValue(ByteString.copyFrom(Hex.decode("98329e006610472e6B372C080833f6D79ED833cf"))).build())
                .addStateChanges(
                    new ContractStateChange(
                        ContractId.fromString("1.2.3"),
                        Collections.singletonList(
                            new StorageChange(
                                BigInteger.valueOf(555),
                                BigInteger.valueOf(666),
                                BigInteger.valueOf(777)
                            )
                        )
                    ).toProtobuf()
                ).setSenderId(AccountId.fromString("1.2.3").toProtobuf())
        );

        // interpretation varies based on width
        assertThat(result.getBool(0)).isTrue();
        assertThat(result.getInt32(0)).isEqualTo(-1);
        assertThat(result.getInt64(0)).isEqualTo((1L << 32) - 1);
        assertThat(result.getInt256(0)).isEqualTo(BigInteger.ONE.shiftLeft(32).subtract(BigInteger.ONE));

        assertThat(result.getInt256(1)).isEqualTo(BigInteger.ONE.shiftLeft(255).subtract(BigInteger.ONE));

        assertThat(result.getAddress(2)).isEqualTo("11223344556677889900aabbccddeeff00112233");

        // unsigned integers (where applicable)
        assertThat(result.getUint32(3)).isEqualTo(-1);
        assertThat(result.getUint64(3)).isEqualTo(-1L);
        // BigInteger can represent the full range and so should be 2^256 - 1
        assertThat(result.getUint256(3)).isEqualTo(BigInteger.ONE.shiftLeft(256).subtract(BigInteger.ONE));

        assertThat(result.getString(4)).isEqualTo("Hello, world!");
        assertThat(result.getString(5)).isEqualTo("Hello, world, again!");

<<<<<<< HEAD
        assertEquals(AccountId.fromString("1.2.3"), result.senderAccountId);

        assertEquals(ContractId.fromString("1.2.3"), result.contractId);
        assertEquals(ContractId.fromEvmAddress(1, 2, "98329e006610472e6B372C080833f6D79ED833cf"), result.evmAddress);
        assertEquals(1, result.stateChanges.size());
=======
        assertThat(result.contractId).isEqualTo(ContractId.fromString("1.2.3"));
        assertThat(result.evmAddress).isEqualTo(ContractId.fromEvmAddress(1, 2, "98329e006610472e6B372C080833f6D79ED833cf"));
        assertThat(result.stateChanges.size()).isEqualTo(1);
>>>>>>> de29eb40
        ContractStateChange resultStateChange = result.stateChanges.get(0);
        assertThat(resultStateChange.contractId).isEqualTo(ContractId.fromString("1.2.3"));
        assertThat(resultStateChange.storageChanges.size()).isEqualTo(1);
        StorageChange resultStorageChange = resultStateChange.storageChanges.get(0);
        assertThat(resultStorageChange.slot).isEqualTo(BigInteger.valueOf(555));
        assertThat(resultStorageChange.valueRead).isEqualTo(BigInteger.valueOf(666));
        assertThat(resultStorageChange.valueWritten).isEqualTo(BigInteger.valueOf(777));
    }

    @Test
    @DisplayName("can get string array result")
    void canGetStringArrayResult() {
        var result = new ContractFunctionResult(
            com.hedera.hashgraph.sdk.proto.ContractFunctionResult.newBuilder()
                .setContractCallResult(ByteString.copyFrom(stringArrayCallResult))
        );

        var strings = result.getStringArray(0);
        assertThat(strings.get(0)).isEqualTo("random bytes");
        assertThat(strings.get(1)).isEqualTo("random bytes");
    }

    @Test
    @DisplayName("Can to/from bytes with state changes")
    void canToFromBytesStateChanges() {

    }
}<|MERGE_RESOLUTION|>--- conflicted
+++ resolved
@@ -97,17 +97,11 @@
         assertThat(result.getString(4)).isEqualTo("Hello, world!");
         assertThat(result.getString(5)).isEqualTo("Hello, world, again!");
 
-<<<<<<< HEAD
-        assertEquals(AccountId.fromString("1.2.3"), result.senderAccountId);
+        assertThat(result.senderAccountId).isEqualTo(AccountId.fromString("1.2.3"));
 
-        assertEquals(ContractId.fromString("1.2.3"), result.contractId);
-        assertEquals(ContractId.fromEvmAddress(1, 2, "98329e006610472e6B372C080833f6D79ED833cf"), result.evmAddress);
-        assertEquals(1, result.stateChanges.size());
-=======
         assertThat(result.contractId).isEqualTo(ContractId.fromString("1.2.3"));
         assertThat(result.evmAddress).isEqualTo(ContractId.fromEvmAddress(1, 2, "98329e006610472e6B372C080833f6D79ED833cf"));
         assertThat(result.stateChanges.size()).isEqualTo(1);
->>>>>>> de29eb40
         ContractStateChange resultStateChange = result.stateChanges.get(0);
         assertThat(resultStateChange.contractId).isEqualTo(ContractId.fromString("1.2.3"));
         assertThat(resultStateChange.storageChanges.size()).isEqualTo(1);

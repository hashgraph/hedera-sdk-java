--- conflicted
+++ resolved
@@ -371,11 +371,7 @@
                 throw new StatusRuntimeException(io.grpc.Status.ABORTED);
         };
 
-<<<<<<< HEAD
-        assertThrows(RuntimeException.class, () ->  tx.execute(client));
-=======
         assertThrows(RuntimeException.class, () -> tx.execute(client));
->>>>>>> 2ec01f3d
 
         verify(node3).channelFailedToConnect();
         verify(node4).channelFailedToConnect();

# SPDX-License-Identifier: Apache-2.0
name: Release Artifacts

on:
  push:
    tags:
      - "v*.*.*"
  workflow_dispatch:
    inputs:
      version:
        type: string
        description: Test Version String (No release to Maven Central)
        required: true

defaults:
  run:
    shell: bash

permissions:
  contents: read
  packages: write

env:
  LC_ALL: C.UTF-8
  GRADLE_CACHE_USERNAME: ${{ secrets.GRADLE_CACHE_USERNAME }}
  GRADLE_CACHE_PASSWORD: ${{ secrets.GRADLE_CACHE_PASSWORD }}

jobs:
  validate-release:
    name: Validate Release
    runs-on: client-sdk-linux-medium
    steps:
      - name: Harden Runner
        uses: step-security/harden-runner@cb605e52c26070c328afc4562f0b4ada7618a84e # v2.10.4
        with:
          egress-policy: audit

      - name: Checkout Code
        uses: actions/checkout@11bd71901bbe5b1630ceea73d27597364c9af683 # v4.2.2

      - name: Retrieve Tag Version
        if: ${{ github.event_name == 'push' }}
        id: tag
        run: echo "version=${GITHUB_REF#refs/tags/v}" >> "${GITHUB_OUTPUT}"

      - name: Retrieve Tag Version (workflow_dispatch)
        if: ${{ github.event_name == 'workflow_dispatch' }}
        id: workflow_tag
        run: echo "version=${{github.event.inputs.version}}" >> "${GITHUB_OUTPUT}"

      - name: Setup Java
        uses: actions/setup-java@7a6d8a8234af8eb26422e24e3006232cccaa061b # v4.6.0
        with:
          distribution: temurin
          java-version: "17.0.13"

      - name: Setup Gradle
        uses: gradle/actions/setup-gradle@0bdd871935719febd78681f197cd39af5b6e16a6 # v4.2.2
        with:
          cache-read-only: false

      - name: Determine Project Version
        id: project
        run: echo "version=$(./gradlew -q showVersion | tr -d '[:space:]')" >> "${GITHUB_OUTPUT}"

      - name: Validate Release
        if: ${{ github.event_name == 'push' }}
        run: |
          if [[ "${{ steps.tag.outputs.version }}" != "${{ steps.project.outputs.version }}" ]]; then
            echo "::error file=version.txt,line=0,title=Version Mismatch::Tag version '${{ steps.tag.outputs.version }}' does not match the Gradle project version '${{ steps.project.outputs.version }}'. Please update the 'version.txt' file before tagging."
            exit 1
          fi

  maven-central:
    name: Publish to Maven Central
    runs-on: client-sdk-linux-medium
    needs:
      # This needs clause exists solely to provide a dependency on the previous step. This publish step will not occur
      # until the validate-release step completes successfully.
      - validate-release

    steps:
      - name: Harden Runner
        uses: step-security/harden-runner@cb605e52c26070c328afc4562f0b4ada7618a84e # v2.10.4
        with:
          egress-policy: audit

      - name: Checkout Code
        uses: actions/checkout@11bd71901bbe5b1630ceea73d27597364c9af683 # v4.2.2

      - name: Install GnuPG Tools
        run: |
          if ! command -v gpg2 >/dev/null 2>&1; then
            echo "::group::Updating APT Repository Indices"
              sudo apt update
            echo "::endgroup::"
            echo "::group::Installing GnuPG Tools"
              sudo apt install -y gnupg2
            echo "::endgroup::"
          fi

      - name: Import GPG key
        id: gpg_key
        uses: step-security/ghaction-import-gpg@6c8fe4d0126a59d57c21f87c9ae5dd3451fa3cca # v6.1.0
        with:
          gpg_private_key: ${{ secrets.GPG_KEY_CONTENTS }}
          passphrase: ${{ secrets.GPG_KEY_PASSPHRASE }}
          git_config_global: true
          git_user_signingkey: true
          git_commit_gpgsign: true
          git_tag_gpgsign: true

      - name: Setup Java
        uses: actions/setup-java@7a6d8a8234af8eb26422e24e3006232cccaa061b # v4.6.0
        with:
          distribution: temurin
          java-version: "17.0.13"

      - name: Setup Gradle
        uses: gradle/actions/setup-gradle@0bdd871935719febd78681f197cd39af5b6e16a6 # v4.2.2
        with:
          cache-read-only: false

      - name: Compile SDK & Javadoc
        run: ./gradlew assemble :sdk:javadoc

      - name: Nexus Release
        if: ${{ github.event_name == 'push' }}
        env:
<<<<<<< HEAD
            NEXUS_USERNAME: ${{ secrets.SONATYPE_USERNAME }}
            NEXUS_PASSWORD: ${{ secrets.SONATYPE_PASSWORD }}
        run: ./gradlew releaseMavenCentral -PpublishingPackageGroup=org.hiero.sdk -PpublishSigningEnabled=true --scan --no-configuration-cache
=======
          NEXUS_USERNAME: ${{ secrets.SONATYPE_USERNAME }}
          NEXUS_PASSWORD: ${{ secrets.SONATYPE_PASSWORD }}
        run: ./gradlew releaseMavenCentral -PpublishingPackageGroup=org.hiero -PpublishSigningEnabled=true --no-configuration-cache
>>>>>>> b232beae
<|MERGE_RESOLUTION|>--- conflicted
+++ resolved
@@ -127,12 +127,6 @@
       - name: Nexus Release
         if: ${{ github.event_name == 'push' }}
         env:
-<<<<<<< HEAD
             NEXUS_USERNAME: ${{ secrets.SONATYPE_USERNAME }}
             NEXUS_PASSWORD: ${{ secrets.SONATYPE_PASSWORD }}
-        run: ./gradlew releaseMavenCentral -PpublishingPackageGroup=org.hiero.sdk -PpublishSigningEnabled=true --scan --no-configuration-cache
-=======
-          NEXUS_USERNAME: ${{ secrets.SONATYPE_USERNAME }}
-          NEXUS_PASSWORD: ${{ secrets.SONATYPE_PASSWORD }}
-        run: ./gradlew releaseMavenCentral -PpublishingPackageGroup=org.hiero -PpublishSigningEnabled=true --no-configuration-cache
->>>>>>> b232beae
+        run: ./gradlew releaseMavenCentral -PpublishingPackageGroup=org.hiero.sdk -PpublishSigningEnabled=true --scan --no-configuration-cache
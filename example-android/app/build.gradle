--- conflicted
+++ resolved
@@ -50,11 +50,7 @@
     androidTestImplementation 'androidx.test.ext:junit:1.1.3'
     androidTestImplementation 'androidx.test.espresso:espresso-core:3.4.0'
 
-<<<<<<< HEAD
-    implementation 'com.hedera.hashgraph:sdk-jdk7:2.18.2'
-=======
     implementation 'com.hedera.hashgraph:sdk-jdk7:2.19.0'
->>>>>>> f3b2d590
 
     implementation 'org.slf4j:slf4j-simple:2.0.3'
     implementation 'io.grpc:grpc-okhttp:1.46.0'
